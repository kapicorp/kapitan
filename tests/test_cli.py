--- conflicted
+++ resolved
@@ -16,11 +16,7 @@
 import unittest
 from unittest.mock import patch
 
-<<<<<<< HEAD
 from kapitan.cli import build_parser, main
-=======
-from kapitan.cli import main, build_parser
->>>>>>> b1599848
 from kapitan.refs.secrets.vaultkv import VaultSecret
 from tests.vault_server import VaultServer
 
@@ -61,20 +57,13 @@
     @classmethod
     def setUpClass(cls):
         # setup vault server (running in container)
-<<<<<<< HEAD
-        cls.server = VaultServer(REFS_PATH, "kapitan_test_vaultkv_cli")
-=======
         cls.server = VaultServer()
->>>>>>> b1599848
 
     @classmethod
     def tearDownClass(cls):
         # close connection
         cls.server.close_container()
-<<<<<<< HEAD
-=======
         shutil.rmtree(REFS_PATH, ignore_errors=True)
->>>>>>> b1599848
 
     def setUp(self):
         example_key = "examples/kubernetes/refs/example@kapitan.dev.key"
