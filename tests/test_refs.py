#!/usr/bin/env python3

# Copyright 2019 The Kapitan Authors
# SPDX-FileCopyrightText: 2020 The Kapitan Authors <kapitan-admins@googlegroups.com>
#
# SPDX-License-Identifier: Apache-2.0

"refs tests"

import base64
import os
import string
import tempfile
import unittest

from kapitan.errors import RefError, RefFromFuncError, RefHashMismatchError
from kapitan.refs.base import PlainRef, RefController, RefParams, Revealer
from kapitan.refs.env import EnvRef, DEFAULT_ENV_REF_VAR_PREFIX
from kapitan.refs.base64 import Base64Ref
from kapitan.utils import get_entropy

REFS_HOME = tempfile.mkdtemp()
REF_CONTROLLER = RefController(REFS_HOME)
REVEALER = Revealer(REF_CONTROLLER)
REF_CONTROLLER_EMBEDDED = RefController(REFS_HOME, embed_refs=True)
REVEALER_EMBEDDED = Revealer(REF_CONTROLLER_EMBEDDED)


class Base64RefsTest(unittest.TestCase):
    "Test refs"

    def test_plain_ref_compile(self):
        "check plain ref compile() output is not hashed"
        tag = "?{plain:my/ref1_plain}"
        REF_CONTROLLER[tag] = PlainRef(b"ref plain data")
        ref_obj = REF_CONTROLLER[tag]
        compiled = ref_obj.compile()
        self.assertEqual(compiled, "ref plain data")

    def test_plain_ref_reveal(self):
        "check plain ref reveal() output is original plain data"
        tag = "?{plain:my/ref2_plain}"
        REF_CONTROLLER[tag] = PlainRef(b"ref 2 plain data")
        ref_obj = REF_CONTROLLER[tag]
        revealed = ref_obj.reveal()
        self.assertEqual(revealed, "ref 2 plain data")

    def test_env_ref_compile(self):
        "check env ref compile() output is valid"
        tag = "?{env:my/ref1_env}"
        REF_CONTROLLER[tag] = EnvRef(b"ref 1 env data")
        ref_obj = REF_CONTROLLER[tag]
        revealed = ref_obj.compile()
        self.assertEqual(revealed, "?{env:my/ref1_env:877234e3}")

    def test_env_ref_reveal_default(self):
        "check env ref reveal() output is original plain env data when environment var is not set"
        tag = "?{env:my/ref1_env}"
        REF_CONTROLLER[tag] = EnvRef(b"ref 1 env data")
        ref_obj = REF_CONTROLLER[tag]
        revealed = ref_obj.reveal()
        self.assertEqual(revealed, "ref 1 env data")

    def test_env_ref_reveal_from_env(self):
        "check env ref reveal() output is value of environment var data when environment var is set"
        tag = "?{env:my/ref1_env}"
        REF_CONTROLLER[tag] = EnvRef(b"ref 1 env data")
        ref_obj = REF_CONTROLLER[tag]
        os.environ["{}{}".format(DEFAULT_ENV_REF_VAR_PREFIX, "ref1_env")] = "ref 1 env data from EV"
        revealed = ref_obj.reveal()
        self.assertEqual(revealed, "ref 1 env data from EV")

    def test_base64_ref_compile(self):
        "check ref compile() output is valid"
        tag = "?{base64:my/ref1}"
        REF_CONTROLLER[tag] = Base64Ref(b"ref 1 data")
        ref_obj = REF_CONTROLLER[tag]
        compiled = ref_obj.compile()
        self.assertEqual(compiled, "?{base64:my/ref1:3342a45c}")

    def test_base64_ref_embedded_compile(self):
        "check ref embedded compile() output is valid"
        tag = "?{base64:my/ref1}"
        REF_CONTROLLER_EMBEDDED[tag] = Base64Ref(b"ref 1 data")
        ref_obj = REF_CONTROLLER_EMBEDDED[tag]
        compiled_embedded = ref_obj.compile()
        embedded_tag = (
            "?{base64:eyJkYXRhIjogImNtVm1JREVnWkdGMFlRPT0iLCAiZW5jb2"
            "RpbmciOiAib3JpZ2luYWwiLCAidHlwZSI6ICJiYXNlNjQifQ==:embedded}"
        )
        self.assertEqual(compiled_embedded, embedded_tag)

    def test_base64_ref_recompile(self):
        "check ref recompile() output is valid"
        tag = "?{base64:my/ref1}"
        ref_obj = REF_CONTROLLER[tag]
        compiled = ref_obj.compile()
        self.assertEqual(compiled, "?{base64:my/ref1:3342a45c}")

    def test_base64_ref_update_compile(self):
        "check ref update and compile() output is valid"
        tag = "?{base64:my/ref1}"
        REF_CONTROLLER[tag] = Base64Ref(b"ref 1 more data")
        ref_obj = REF_CONTROLLER[tag]
        compiled = ref_obj.compile()
        self.assertEqual(compiled, "?{base64:my/ref1:ed438a62}")

    def test_base64_ref_reveal(self):
        "check ref reveal() output is valid"
        tag = "?{base64:my/ref2}"
        REF_CONTROLLER[tag] = Base64Ref(b"ref 2 data")
        ref_obj = REF_CONTROLLER[tag]
        revealed = ref_obj.reveal()
        self.assertEqual(revealed, "ref 2 data")

    def test_base64_ref_embedded_reveal(self):
        "check ref embedded reveal() output is valid"
        tag = "?{base64:my/ref2}"
        REF_CONTROLLER_EMBEDDED[tag] = Base64Ref(b"ref 2 data")
        ref_obj = REF_CONTROLLER_EMBEDDED[tag]
        revealed = ref_obj.reveal()
        self.assertEqual(revealed, "ref 2 data")

    def test_base64_ref_embedded_reveal_encoding_original(self):
        "check ref embedded reveal() encoding metadata is persisted"
        tag = "?{base64:my/ref2}"
        REF_CONTROLLER_EMBEDDED[tag] = Base64Ref(b"ref 2 data")
        ref_obj = REF_CONTROLLER_EMBEDDED[tag]
        revealed = ref_obj.reveal()
        self.assertEqual(revealed, "ref 2 data")
        self.assertEqual(ref_obj.encoding, "original")

    def test_base64_ref_embedded_reveal_encoding_base64(self):
        "check ref embedded reveal() encoding metadata is persisted"
        tag = "?{base64:my/ref3}"
        REF_CONTROLLER_EMBEDDED[tag] = Base64Ref(base64.b64encode(b"ref 3 data"), encoding="base64")
        ref_obj = REF_CONTROLLER_EMBEDDED[tag]
        revealed = ref_obj.reveal()
        self.assertEqual(revealed, base64.b64encode(b"ref 3 data").decode())
        self.assertEqual(ref_obj.encoding, "base64")

    def test_base64_ref_non_existent_raises_KeyError(self):
        "check RefController raises KeyError for non existent Base64Ref"
        tag = "?{base64:non/existent}"
        with self.assertRaises(KeyError):
            REF_CONTROLLER[tag]

    def test_base64_ref_tag_type(self):
        "check ref tag type is Base64Ref"
        tag = "?{base64:my/ref3}"
        tag_type = REF_CONTROLLER.tag_type(tag)
        self.assertEqual(tag_type, Base64Ref)

    def test_base64_ref_tag_type_name(self):
        "check ref tag type name is ref"
        tag = "?{base64:my/ref4}"
        tag, token, func_str = REF_CONTROLLER.tag_params(tag)
        type_name = REF_CONTROLLER.token_type_name(token)
        self.assertEqual(tag, "?{base64:my/ref4}")
        self.assertEqual(token, "base64:my/ref4")
        self.assertEqual(func_str, None)
        self.assertEqual(type_name, "base64")

    def test_base64_ref_tag_func_name(self):
        "check ref tag func name is correct"
        tag = "?{base64:my/ref5||random:str}"
        tag, token, func_str = REF_CONTROLLER.tag_params(tag)
        self.assertEqual(tag, "?{base64:my/ref5||random:str}")
        self.assertEqual(token, "base64:my/ref5")
        self.assertEqual(func_str, "||random:str")

    def test_base64_ref_embedded_attr(self):
        "check embedded ref has embed_refs set to True"
        tag = "?{base64:my/ref2}"
        REF_CONTROLLER_EMBEDDED[tag] = Base64Ref(b"ref 2 data")
        ref_obj = REF_CONTROLLER_EMBEDDED[tag]
        self.assertTrue(ref_obj.embed_refs)

    def test_base64_ref_attr(self):
        "check ref has embed_refs set to False"
        tag = "?{base64:my/ref2}"
        REF_CONTROLLER[tag] = Base64Ref(b"ref 2 data")
        ref_obj = REF_CONTROLLER[tag]
        self.assertFalse(ref_obj.embed_refs)

    def test_base64_ref_path(self):
        "check ref tag path is correct"
        tag = "?{base64:my/ref6}"
        tag, token, func_str = REF_CONTROLLER.tag_params(tag)
        self.assertEqual(tag, "?{base64:my/ref6}")
        self.assertEqual(token, "base64:my/ref6")
        self.assertEqual(func_str, None)
        REF_CONTROLLER[tag] = Base64Ref(b"ref 6 data")
        ref_obj = REF_CONTROLLER[tag]
        self.assertEqual(ref_obj.path, "my/ref6")

    def test_base64_ref_func_raise_RefFromFuncError(self):
        """
        check new ref tag with function raises RefFromFuncError
        and then creates it using RefParams()
        """
        tag = "?{base64:my/ref7||random:str}"
        with self.assertRaises(RefFromFuncError):
            REF_CONTROLLER[tag]
        try:
            REF_CONTROLLER[tag]
        except RefFromFuncError:
            REF_CONTROLLER[tag] = RefParams()
        REF_CONTROLLER[tag]

    def test_base64_ref_revealer_reveal_raw_data_tag(self):
        "check Revealer reveals raw data"
        tag = "?{base64:my/ref2}"
        data = "data with {}, period.".format(tag)
        revealed_data = REVEALER.reveal_raw(data)
        self.assertEqual(revealed_data, "data with ref 2 data, period.")

    def test_base64_ref_revealer_reveal_raw_data_tag_compiled_hash(self):
        "check Revealer reveals raw data with compiled tag (with hash)"
        tag = "?{base64:my/ref2}"
        tag_compiled = REF_CONTROLLER[tag].compile()
        data = "data with {}, period.".format(tag_compiled)
        revealed_data = REVEALER.reveal_raw(data)
        self.assertEqual(revealed_data, "data with ref 2 data, period.")

    def test_base64_ref_revealer_reveal_raw_data_tag_compiled_hash_mismatch(self):
        """
        check Revealer reveals raises RefHashMismatchError
        on mismatch compiled tag hashes
        """
        tag_compiled_hash_mismatch = "?{base64:my/ref2:deadbeef}"
        with self.assertRaises(RefHashMismatchError):
            data = "data with {}, period.".format(tag_compiled_hash_mismatch)
            REVEALER.reveal_raw(data)

    def test_compile_subvars(self):
        """
        test that refs with sub-variables compile properly,
        and refs with different sub-variables stored in the same file has the same hash
        """
        subvar_tag1 = "?{base64:ref/subvars@var1}"
        subvar_tag2 = "?{base64:ref/subvars@var2}"
        REF_CONTROLLER["?{base64:ref/subvars}"] = Base64Ref(b"ref 1 data")
        ref_obj1 = REF_CONTROLLER[subvar_tag1]
        ref_obj2 = REF_CONTROLLER[subvar_tag2]
        self.assertEqual(ref_obj1.compile(), "?{base64:ref/subvars@var1:4357a29b}")
        self.assertEqual(ref_obj2.compile(), "?{base64:ref/subvars@var2:4357a29b}")

    def test_compile_embedded_subvar_path(self):
        """
        test that embedded refs with sub-variables have
        valid embedded_subvar_path key and value
        """
        subvar_tag = "?{base64:ref/subvars}"
        subvar_tag_var1 = "?{base64:ref/subvars@var1}"
        subvar_tag_var2 = "?{base64:ref/subvars@var2}"
        subvar_tag_var3 = "?{base64:ref/subvars@var3.var4}"
        REF_CONTROLLER_EMBEDDED[subvar_tag] = Base64Ref(b"I am not yaml, just testing")
        REF_CONTROLLER_EMBEDDED[subvar_tag_var1] = Base64Ref(b"I am not yaml, just testing")
        REF_CONTROLLER_EMBEDDED[subvar_tag_var2] = Base64Ref(b"I am not yaml, just testing")
        ref_obj1 = REF_CONTROLLER_EMBEDDED[subvar_tag_var1]
        ref_obj2 = REF_CONTROLLER_EMBEDDED[subvar_tag_var2]
        ref_obj3 = REF_CONTROLLER_EMBEDDED[subvar_tag_var3]

        self.assertTrue(ref_obj1.embed_refs)
        self.assertTrue(ref_obj2.embed_refs)
        self.assertTrue(ref_obj3.embed_refs)

        # now get compiled embedded ref tags from controller
        ref_obj1 = REF_CONTROLLER_EMBEDDED[ref_obj1.compile()]
        ref_obj2 = REF_CONTROLLER_EMBEDDED[ref_obj2.compile()]
        ref_obj3 = REF_CONTROLLER_EMBEDDED[ref_obj3.compile()]

        # and validate meta data
        self.assertEqual(ref_obj1.embedded_subvar_path, "var1")
        self.assertEqual(ref_obj2.embedded_subvar_path, "var2")
        self.assertEqual(ref_obj3.embedded_subvar_path, "var3.var4")

    def test_compile_embedded_subvars(self):
        """
        test that embedded refs with sub-variables compile properly,
        embedded refs with sub-variables will _not_ have equal compiled tags
        """
        subvar_tag = "?{base64:ref/subvars}"
        subvar_tag_var1 = "?{base64:ref/subvars@var1}"
        subvar_tag_var2 = "?{base64:ref/subvars@var2}"
        REF_CONTROLLER_EMBEDDED[subvar_tag] = Base64Ref(b"I am not yaml, just testing")
        REF_CONTROLLER_EMBEDDED[subvar_tag_var1] = Base64Ref(b"I am not yaml, just testing")
        REF_CONTROLLER_EMBEDDED[subvar_tag_var2] = Base64Ref(b"I am not yaml, just testing")
        ref_obj1 = REF_CONTROLLER_EMBEDDED[subvar_tag_var1]
        ref_obj2 = REF_CONTROLLER_EMBEDDED[subvar_tag_var2]
        self.assertNotEqual(ref_obj1.compile(), ref_obj2.compile())

    def test_reveal_subvars_raise_RefError(self):
        """
        test that reveal with sub-variable fails should the secret not
        be in valid yaml format
        """
        tag_to_save = "?{base64:ref/subvars_error}"
        yaml_secret = b"this is not yaml"
        REF_CONTROLLER[tag_to_save] = Base64Ref(yaml_secret)
        self.assertTrue(os.path.isfile(os.path.join(REFS_HOME, "ref/subvars_error")))

        with self.assertRaises(RefError):
            tag_subvar = "?{base64:ref/subvars_error@var3.var4}"
            data = "message here: {}".format(tag_subvar)
            REVEALER.reveal_raw(data)

    def test_reveal_subvars(self):
        "write yaml secret, and access sub-variables in secrets"
        tag_to_save = "?{base64:ref/subvars}"
        yaml_secret = b"""
        var1:
          var2: hello
        var3:
          var4: world
        """
        REF_CONTROLLER[tag_to_save] = Base64Ref(yaml_secret)
        self.assertTrue(os.path.isfile(os.path.join(REFS_HOME, "ref/subvars")))

        tag_subvar = "?{base64:ref/subvars@var1.var2}"
        data = "message here: {}".format(tag_subvar)
        revealed_data = REVEALER.reveal_raw(data)
        self.assertEqual("message here: hello", revealed_data)

        tag_subvar = "?{base64:ref/subvars@var3.var4}"
        data = "message here: {}".format(tag_subvar)
        revealed_data = REVEALER.reveal_raw(data)
        self.assertEqual("message here: world", revealed_data)

        with self.assertRaises(RefError):
            tag_subvar = "?{base64:ref/subvars@var3.varDoesntExist}"
            data = "message here: {}".format(tag_subvar)
            revealed_data = REVEALER.reveal_raw(data)

    def test_reveal_embedded_subvars(self):
        "write yaml ref data, and access sub-variables in embedded compiled refs"
        tag_to_save = "?{base64:ref/subvars}"
        tag_var1 = "?{base64:ref/subvars@var1.var2}"
        tag_var2 = "?{base64:ref/subvars@var3.var4}"
        tag_var_doesnt_exist = "?{base64:ref/subvars@var3.varDoesntExist}"
        yaml_secret = b"""
        var1:
          var2: hello
        var3:
          var4: world
        """
        REF_CONTROLLER_EMBEDDED[tag_to_save] = Base64Ref(yaml_secret)
        self.assertTrue(os.path.isfile(os.path.join(REFS_HOME, "ref/subvars")))

        REF_CONTROLLER_EMBEDDED[tag_var1] = Base64Ref(yaml_secret)
        REF_CONTROLLER_EMBEDDED[tag_var2] = Base64Ref(yaml_secret)
        REF_CONTROLLER_EMBEDDED[tag_var_doesnt_exist] = Base64Ref(yaml_secret)

        ref_var1 = REF_CONTROLLER_EMBEDDED[tag_var1]
        ref_var2 = REF_CONTROLLER_EMBEDDED[tag_var2]
        ref_var_doesnt_exist = REF_CONTROLLER_EMBEDDED[tag_var_doesnt_exist]

        data = "message here: {}".format(ref_var1.compile())
        revealed_data = REVEALER_EMBEDDED.reveal_raw(data)
        self.assertEqual("message here: hello", revealed_data)

        data = "message here: {}".format(ref_var2.compile())
        revealed_data = REVEALER_EMBEDDED.reveal_raw(data)
        self.assertEqual("message here: world", revealed_data)

        with self.assertRaises(RefError):
            data = "message here: {}".format(ref_var_doesnt_exist.compile())
            revealed_data = REVEALER_EMBEDDED.reveal_raw(data)

    def test_ref_function_randomstr(self):
        "write randomstr to secret, confirm ref file exists, reveal and check"

        tag = "?{base64:ref/randomstr||randomstr}"
        REF_CONTROLLER[tag] = RefParams()
        self.assertTrue(os.path.isfile(os.path.join(REFS_HOME, "ref/base64")))

        file_with_tags = tempfile.mktemp()
        with open(file_with_tags, "w") as fp:
            fp.write("?{base64:ref/randomstr}")
        revealed = REVEALER.reveal_raw_file(file_with_tags)
        self.assertEqual(len(revealed), 43)  # default length of token_urlsafe() string is 43
        self.assertTrue(get_entropy(revealed) > 4)

        # Test with parameter nbytes=16, correlating with string length 16
        tag = "?{base64:ref/randomstr||randomstr:16}"
        REF_CONTROLLER[tag] = RefParams()
        REVEALER._reveal_tag_without_subvar.cache_clear()
        revealed = REVEALER.reveal_raw_file(file_with_tags)
        self.assertEqual(len(revealed), 16)

    def test_ref_function_base64(self):
        "write randomstr to ref and base64, confirm ref file exists, reveal and check"

        tag = "?{base64:ref/base64||random:str|base64}"
        REF_CONTROLLER[tag] = RefParams()
        self.assertTrue(os.path.isfile(os.path.join(REFS_HOME, "ref/base64")))

        file_with_tags = tempfile.mktemp()
        with open(file_with_tags, "w") as fp:
            fp.write("?{base64:ref/base64}")
        revealed = REVEALER.reveal_raw_file(file_with_tags)
        # If the following succeeds, we guarantee that ref is base64-encoded
        self.assertEqual(base64.b64encode(base64.b64decode(revealed)).decode("UTF-8"), revealed)

    def test_ref_function_sha256(self):
        "write randomstr to ref and sha256, confirm ref file exists, reveal and check"

        tag = "?{base64:ref/sha256||random:str|sha256}"
        REF_CONTROLLER[tag] = RefParams()
        self.assertTrue(os.path.isfile(os.path.join(REFS_HOME, "ref/sha256")))

        file_with_tags = tempfile.mktemp()
        with open(file_with_tags, "w") as fp:
            fp.write("?{base64:ref/sha256}")
        revealed = REVEALER.reveal_raw_file(file_with_tags)
        self.assertEqual(len(revealed), 64)
        try:
            int(revealed, 16)  # sha256 should convert to hex
        except ValueError:
            raise Exception("ref is not sha256 hash")

    # TODO write tests for RefController errors (lookups, etc..)

    def test_ref_function_random_loweralphanum(self):
        "write loweralphanum to secret, confirm ref file exists, reveal and check"

        tag = "?{plain:ref/loweralphanum||loweralphanum}"
        REF_CONTROLLER[tag] = RefParams()
        self.assertTrue(os.path.isfile(os.path.join(REFS_HOME, "ref/loweralphanum")))

        file_with_tags = tempfile.mktemp()
        with open(file_with_tags, "w") as fp:
            fp.write("?{plain:ref/loweralphanum}")
        revealed = REVEALER.reveal_raw_file(file_with_tags)
        self.assertEqual(len(revealed), 8)  # default length of loweralphanum string is 8

        # Test with parameter chars=16, correlating with string length 16
        tag = "?{plain:ref/loweralphanum||loweralphanum:16}"
        REF_CONTROLLER[tag] = RefParams()
        REVEALER._reveal_tag_without_subvar.cache_clear()
        revealed = REVEALER.reveal_raw_file(file_with_tags)
        self.assertEqual(len(revealed), 16)

<<<<<<< HEAD
    def test_ref_function_basicauth(self):
        "write basicauth to secret, confirm ref file exists, reveal and check"
        tag = "?{plain:ref/basicauth||basicauth}"
        REF_CONTROLLER[tag] = RefParams()
        self.assertTrue(os.path.isfile(os.path.join(REFS_HOME, "ref/basicauth")))

        file_with_tags = tempfile.mktemp()
        with open(file_with_tags, "w") as fp:
            fp.write("?{plain:ref/basicauth}")
        revealed = REVEALER.reveal_raw_file(file_with_tags)
        self.assertEqual(len(revealed), 24)  # default length of basicauth is 17

        # Test with parameters username=user123 and password=mysecretpassword
        tag = "?{plain:ref/basicauth||basicauth:user123:mysecretpassword}"
        REF_CONTROLLER[tag] = RefParams()
        REVEALER._reveal_tag_without_subvar.cache_clear()
        revealed = REVEALER.reveal_raw_file(file_with_tags)
        self.assertEqual(revealed, "dXNlcjEyMzpteXNlY3JldHBhc3N3b3Jk")
=======
    def test_ref_function_random_upperalphanum(self):
        "write random:upperalphanum to secret, confirm ref file exists, reveal and check"

        tag = "?{plain:ref/upperalphanum||random:upperalphanum}"
        REF_CONTROLLER[tag] = RefParams()
        self.assertTrue(os.path.isfile(os.path.join(REFS_HOME, "ref/upperalphanum")))

        file_with_tags = tempfile.mktemp()
        with open(file_with_tags, "w") as fp:
            fp.write("?{plain:ref/upperalphanum}")
        revealed = REVEALER.reveal_raw_file(file_with_tags)
        self.assertEqual(len(revealed), 8)  # default length of upperalphanum string is 8

        # Test with parameter nchars=16, correlating with string length 16
        tag = "?{plain:ref/upperalphanum||random:upperalphanum:16}"
        REF_CONTROLLER[tag] = RefParams()
        REVEALER._reveal_tag_without_subvar.cache_clear()
        revealed = REVEALER.reveal_raw_file(file_with_tags)
        self.assertEqual(len(revealed), 16)

    def test_ref_function_loweralpha(self):
        "write random:loweralpha to secret, confirm ref file exists, reveal and check"

        tag = "?{plain:ref/loweralpha||random:loweralpha}"
        REF_CONTROLLER[tag] = RefParams()
        self.assertTrue(os.path.isfile(os.path.join(REFS_HOME, "ref/loweralpha")))

        file_with_tags = tempfile.mktemp()
        with open(file_with_tags, "w") as fp:
            fp.write("?{plain:ref/loweralpha}")
        revealed = REVEALER.reveal_raw_file(file_with_tags)
        self.assertEqual(len(revealed), 8)  # default length of loweralpha string is 8

        # Test with parameter nchars=16, correlating with string length 16
        tag = "?{plain:ref/loweralpha||random:loweralpha:16}"
        REF_CONTROLLER[tag] = RefParams()
        REVEALER._reveal_tag_without_subvar.cache_clear()
        revealed = REVEALER.reveal_raw_file(file_with_tags)
        self.assertEqual(len(revealed), 16)

    def test_ref_function_upperalpha(self):
        "write random:upperalpha to secret, confirm ref file exists, reveal and check"

        tag = "?{plain:ref/upperalpha||random:upperalpha}"
        REF_CONTROLLER[tag] = RefParams()
        self.assertTrue(os.path.isfile(os.path.join(REFS_HOME, "ref/upperalpha")))

        file_with_tags = tempfile.mktemp()
        with open(file_with_tags, "w") as fp:
            fp.write("?{plain:ref/upperalpha}")
        revealed = REVEALER.reveal_raw_file(file_with_tags)
        self.assertEqual(len(revealed), 8)  # default length of upperalpha string is 8

        # Test with parameter nchars=16, correlating with string length 16
        tag = "?{plain:ref/upperalpha||random:upperalpha:16}"
        REF_CONTROLLER[tag] = RefParams()
        REVEALER._reveal_tag_without_subvar.cache_clear()
        revealed = REVEALER.reveal_raw_file(file_with_tags)
        self.assertEqual(len(revealed), 16)

    def test_ref_function_randomint(self):
        "write random:int to secret, confirm ref file exists, reveal and check"

        tag = "?{plain:ref/randomint||random:int}"
        REF_CONTROLLER[tag] = RefParams()
        self.assertTrue(os.path.isfile(os.path.join(REFS_HOME, "ref/randomint")))

        file_with_tags = tempfile.mktemp()
        with open(file_with_tags, "w") as fp:
            fp.write("?{plain:ref/randomint}")
        revealed = REVEALER.reveal_raw_file(file_with_tags)
        self.assertEqual(len(revealed), 16)  # default length of randomint string is 16

        # Test with parameter nchars=32, correlating with string length 32
        tag = "?{plain:ref/randomint||random:int:32}"
        REF_CONTROLLER[tag] = RefParams()
        REVEALER._reveal_tag_without_subvar.cache_clear()
        revealed = REVEALER.reveal_raw_file(file_with_tags)
        self.assertEqual(len(revealed), 32)

    def test_ref_function_special(self):
        "write random:special to secret, confirm ref file exists, reveal and check"
        tag = "?{plain:ref/special||random:special}"
        REF_CONTROLLER[tag] = RefParams()
        self.assertTrue(os.path.isfile(os.path.join(REFS_HOME, "ref/special")))

        file_with_tags = tempfile.mktemp()
        with open(file_with_tags, "w") as fp:
            fp.write("?{plain:ref/special}")
        revealed = REVEALER.reveal_raw_file(file_with_tags)
        self.assertEqual(len(revealed), 8)  # default length of special string is 8

        # Test with parameter nchars=16, correlating with string length 16
        tag = "?{plain:ref/special||random:special:16}"
        REF_CONTROLLER[tag] = RefParams()
        REVEALER._reveal_tag_without_subvar.cache_clear()
        revealed = REVEALER.reveal_raw_file(file_with_tags)
        self.assertEqual(len(revealed), 16)

        # Test with every allowed special char, nchars=32
        allowed_special_chars = "".join(set(string.punctuation).difference(":|"))
        tag = "?{plain:ref/special||random:special:32:" + allowed_special_chars + "}"
        REF_CONTROLLER[tag] = RefParams()
        REVEALER._reveal_tag_without_subvar.cache_clear()
        revealed = REVEALER.reveal_raw_file(file_with_tags)
        self.assertEqual(len(revealed), 32)
        intersection = set(string.punctuation).intersection(revealed)
        self.assertTrue(intersection.issubset(set(allowed_special_chars)))
>>>>>>> 558f1f79
<|MERGE_RESOLUTION|>--- conflicted
+++ resolved
@@ -442,7 +442,115 @@
         revealed = REVEALER.reveal_raw_file(file_with_tags)
         self.assertEqual(len(revealed), 16)
 
-<<<<<<< HEAD
+    def test_ref_function_random_upperalphanum(self):
+        "write random:upperalphanum to secret, confirm ref file exists, reveal and check"
+
+        tag = "?{plain:ref/upperalphanum||random:upperalphanum}"
+        REF_CONTROLLER[tag] = RefParams()
+        self.assertTrue(os.path.isfile(os.path.join(REFS_HOME, "ref/upperalphanum")))
+
+        file_with_tags = tempfile.mktemp()
+        with open(file_with_tags, "w") as fp:
+            fp.write("?{plain:ref/upperalphanum}")
+        revealed = REVEALER.reveal_raw_file(file_with_tags)
+        self.assertEqual(len(revealed), 8)  # default length of upperalphanum string is 8
+
+        # Test with parameter nchars=16, correlating with string length 16
+        tag = "?{plain:ref/upperalphanum||random:upperalphanum:16}"
+        REF_CONTROLLER[tag] = RefParams()
+        REVEALER._reveal_tag_without_subvar.cache_clear()
+        revealed = REVEALER.reveal_raw_file(file_with_tags)
+        self.assertEqual(len(revealed), 16)
+
+    def test_ref_function_loweralpha(self):
+        "write random:loweralpha to secret, confirm ref file exists, reveal and check"
+
+        tag = "?{plain:ref/loweralpha||random:loweralpha}"
+        REF_CONTROLLER[tag] = RefParams()
+        self.assertTrue(os.path.isfile(os.path.join(REFS_HOME, "ref/loweralpha")))
+
+        file_with_tags = tempfile.mktemp()
+        with open(file_with_tags, "w") as fp:
+            fp.write("?{plain:ref/loweralpha}")
+        revealed = REVEALER.reveal_raw_file(file_with_tags)
+        self.assertEqual(len(revealed), 8)  # default length of loweralpha string is 8
+
+        # Test with parameter nchars=16, correlating with string length 16
+        tag = "?{plain:ref/loweralpha||random:loweralpha:16}"
+        REF_CONTROLLER[tag] = RefParams()
+        REVEALER._reveal_tag_without_subvar.cache_clear()
+        revealed = REVEALER.reveal_raw_file(file_with_tags)
+        self.assertEqual(len(revealed), 16)
+
+    def test_ref_function_upperalpha(self):
+        "write random:upperalpha to secret, confirm ref file exists, reveal and check"
+
+        tag = "?{plain:ref/upperalpha||random:upperalpha}"
+        REF_CONTROLLER[tag] = RefParams()
+        self.assertTrue(os.path.isfile(os.path.join(REFS_HOME, "ref/upperalpha")))
+
+        file_with_tags = tempfile.mktemp()
+        with open(file_with_tags, "w") as fp:
+            fp.write("?{plain:ref/upperalpha}")
+        revealed = REVEALER.reveal_raw_file(file_with_tags)
+        self.assertEqual(len(revealed), 8)  # default length of upperalpha string is 8
+
+        # Test with parameter nchars=16, correlating with string length 16
+        tag = "?{plain:ref/upperalpha||random:upperalpha:16}"
+        REF_CONTROLLER[tag] = RefParams()
+        REVEALER._reveal_tag_without_subvar.cache_clear()
+        revealed = REVEALER.reveal_raw_file(file_with_tags)
+        self.assertEqual(len(revealed), 16)
+
+    def test_ref_function_randomint(self):
+        "write random:int to secret, confirm ref file exists, reveal and check"
+
+        tag = "?{plain:ref/randomint||random:int}"
+        REF_CONTROLLER[tag] = RefParams()
+        self.assertTrue(os.path.isfile(os.path.join(REFS_HOME, "ref/randomint")))
+
+        file_with_tags = tempfile.mktemp()
+        with open(file_with_tags, "w") as fp:
+            fp.write("?{plain:ref/randomint}")
+        revealed = REVEALER.reveal_raw_file(file_with_tags)
+        self.assertEqual(len(revealed), 16)  # default length of randomint string is 16
+
+        # Test with parameter nchars=32, correlating with string length 32
+        tag = "?{plain:ref/randomint||random:int:32}"
+        REF_CONTROLLER[tag] = RefParams()
+        REVEALER._reveal_tag_without_subvar.cache_clear()
+        revealed = REVEALER.reveal_raw_file(file_with_tags)
+        self.assertEqual(len(revealed), 32)
+
+    def test_ref_function_special(self):
+        "write random:special to secret, confirm ref file exists, reveal and check"
+        tag = "?{plain:ref/special||random:special}"
+        REF_CONTROLLER[tag] = RefParams()
+        self.assertTrue(os.path.isfile(os.path.join(REFS_HOME, "ref/special")))
+
+        file_with_tags = tempfile.mktemp()
+        with open(file_with_tags, "w") as fp:
+            fp.write("?{plain:ref/special}")
+        revealed = REVEALER.reveal_raw_file(file_with_tags)
+        self.assertEqual(len(revealed), 8)  # default length of special string is 8
+
+        # Test with parameter nchars=16, correlating with string length 16
+        tag = "?{plain:ref/special||random:special:16}"
+        REF_CONTROLLER[tag] = RefParams()
+        REVEALER._reveal_tag_without_subvar.cache_clear()
+        revealed = REVEALER.reveal_raw_file(file_with_tags)
+        self.assertEqual(len(revealed), 16)
+
+        # Test with every allowed special char, nchars=32
+        allowed_special_chars = "".join(set(string.punctuation).difference(":|"))
+        tag = "?{plain:ref/special||random:special:32:" + allowed_special_chars + "}"
+        REF_CONTROLLER[tag] = RefParams()
+        REVEALER._reveal_tag_without_subvar.cache_clear()
+        revealed = REVEALER.reveal_raw_file(file_with_tags)
+        self.assertEqual(len(revealed), 32)
+        intersection = set(string.punctuation).intersection(revealed)
+        self.assertTrue(intersection.issubset(set(allowed_special_chars)))
+
     def test_ref_function_basicauth(self):
         "write basicauth to secret, confirm ref file exists, reveal and check"
         tag = "?{plain:ref/basicauth||basicauth}"
@@ -460,114 +568,4 @@
         REF_CONTROLLER[tag] = RefParams()
         REVEALER._reveal_tag_without_subvar.cache_clear()
         revealed = REVEALER.reveal_raw_file(file_with_tags)
-        self.assertEqual(revealed, "dXNlcjEyMzpteXNlY3JldHBhc3N3b3Jk")
-=======
-    def test_ref_function_random_upperalphanum(self):
-        "write random:upperalphanum to secret, confirm ref file exists, reveal and check"
-
-        tag = "?{plain:ref/upperalphanum||random:upperalphanum}"
-        REF_CONTROLLER[tag] = RefParams()
-        self.assertTrue(os.path.isfile(os.path.join(REFS_HOME, "ref/upperalphanum")))
-
-        file_with_tags = tempfile.mktemp()
-        with open(file_with_tags, "w") as fp:
-            fp.write("?{plain:ref/upperalphanum}")
-        revealed = REVEALER.reveal_raw_file(file_with_tags)
-        self.assertEqual(len(revealed), 8)  # default length of upperalphanum string is 8
-
-        # Test with parameter nchars=16, correlating with string length 16
-        tag = "?{plain:ref/upperalphanum||random:upperalphanum:16}"
-        REF_CONTROLLER[tag] = RefParams()
-        REVEALER._reveal_tag_without_subvar.cache_clear()
-        revealed = REVEALER.reveal_raw_file(file_with_tags)
-        self.assertEqual(len(revealed), 16)
-
-    def test_ref_function_loweralpha(self):
-        "write random:loweralpha to secret, confirm ref file exists, reveal and check"
-
-        tag = "?{plain:ref/loweralpha||random:loweralpha}"
-        REF_CONTROLLER[tag] = RefParams()
-        self.assertTrue(os.path.isfile(os.path.join(REFS_HOME, "ref/loweralpha")))
-
-        file_with_tags = tempfile.mktemp()
-        with open(file_with_tags, "w") as fp:
-            fp.write("?{plain:ref/loweralpha}")
-        revealed = REVEALER.reveal_raw_file(file_with_tags)
-        self.assertEqual(len(revealed), 8)  # default length of loweralpha string is 8
-
-        # Test with parameter nchars=16, correlating with string length 16
-        tag = "?{plain:ref/loweralpha||random:loweralpha:16}"
-        REF_CONTROLLER[tag] = RefParams()
-        REVEALER._reveal_tag_without_subvar.cache_clear()
-        revealed = REVEALER.reveal_raw_file(file_with_tags)
-        self.assertEqual(len(revealed), 16)
-
-    def test_ref_function_upperalpha(self):
-        "write random:upperalpha to secret, confirm ref file exists, reveal and check"
-
-        tag = "?{plain:ref/upperalpha||random:upperalpha}"
-        REF_CONTROLLER[tag] = RefParams()
-        self.assertTrue(os.path.isfile(os.path.join(REFS_HOME, "ref/upperalpha")))
-
-        file_with_tags = tempfile.mktemp()
-        with open(file_with_tags, "w") as fp:
-            fp.write("?{plain:ref/upperalpha}")
-        revealed = REVEALER.reveal_raw_file(file_with_tags)
-        self.assertEqual(len(revealed), 8)  # default length of upperalpha string is 8
-
-        # Test with parameter nchars=16, correlating with string length 16
-        tag = "?{plain:ref/upperalpha||random:upperalpha:16}"
-        REF_CONTROLLER[tag] = RefParams()
-        REVEALER._reveal_tag_without_subvar.cache_clear()
-        revealed = REVEALER.reveal_raw_file(file_with_tags)
-        self.assertEqual(len(revealed), 16)
-
-    def test_ref_function_randomint(self):
-        "write random:int to secret, confirm ref file exists, reveal and check"
-
-        tag = "?{plain:ref/randomint||random:int}"
-        REF_CONTROLLER[tag] = RefParams()
-        self.assertTrue(os.path.isfile(os.path.join(REFS_HOME, "ref/randomint")))
-
-        file_with_tags = tempfile.mktemp()
-        with open(file_with_tags, "w") as fp:
-            fp.write("?{plain:ref/randomint}")
-        revealed = REVEALER.reveal_raw_file(file_with_tags)
-        self.assertEqual(len(revealed), 16)  # default length of randomint string is 16
-
-        # Test with parameter nchars=32, correlating with string length 32
-        tag = "?{plain:ref/randomint||random:int:32}"
-        REF_CONTROLLER[tag] = RefParams()
-        REVEALER._reveal_tag_without_subvar.cache_clear()
-        revealed = REVEALER.reveal_raw_file(file_with_tags)
-        self.assertEqual(len(revealed), 32)
-
-    def test_ref_function_special(self):
-        "write random:special to secret, confirm ref file exists, reveal and check"
-        tag = "?{plain:ref/special||random:special}"
-        REF_CONTROLLER[tag] = RefParams()
-        self.assertTrue(os.path.isfile(os.path.join(REFS_HOME, "ref/special")))
-
-        file_with_tags = tempfile.mktemp()
-        with open(file_with_tags, "w") as fp:
-            fp.write("?{plain:ref/special}")
-        revealed = REVEALER.reveal_raw_file(file_with_tags)
-        self.assertEqual(len(revealed), 8)  # default length of special string is 8
-
-        # Test with parameter nchars=16, correlating with string length 16
-        tag = "?{plain:ref/special||random:special:16}"
-        REF_CONTROLLER[tag] = RefParams()
-        REVEALER._reveal_tag_without_subvar.cache_clear()
-        revealed = REVEALER.reveal_raw_file(file_with_tags)
-        self.assertEqual(len(revealed), 16)
-
-        # Test with every allowed special char, nchars=32
-        allowed_special_chars = "".join(set(string.punctuation).difference(":|"))
-        tag = "?{plain:ref/special||random:special:32:" + allowed_special_chars + "}"
-        REF_CONTROLLER[tag] = RefParams()
-        REVEALER._reveal_tag_without_subvar.cache_clear()
-        revealed = REVEALER.reveal_raw_file(file_with_tags)
-        self.assertEqual(len(revealed), 32)
-        intersection = set(string.punctuation).intersection(revealed)
-        self.assertTrue(intersection.issubset(set(allowed_special_chars)))
->>>>>>> 558f1f79
+        self.assertEqual(revealed, "dXNlcjEyMzpteXNlY3JldHBhc3N3b3Jk")