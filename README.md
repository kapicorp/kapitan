--- conflicted
+++ resolved
@@ -282,20 +282,12 @@
 
 ```
 $ kapitan compile -h
-<<<<<<< HEAD
-usage: kapitan compile [-h] [--search-path JPATH] [--verbose] [--prune]
-                       [--quiet] [--output-path PATH] [--target-path PATH]
-                       [--parallelism INT] [--secrets-path SECRETS_PATH]
-                       [--reveal] [--inventory-path INVENTORY_PATH]
-                       [--force-recompile]
-=======
-usage: kapitan compile [-h] [--search-paths JPATH [JPATH ...]] [--verbose] [--prune]
-                       [--quiet] [--output-path PATH]
+usage: kapitan compile [-h] [--search-paths JPATH [JPATH ...]] [--verbose]
+                       [--prune] [--quiet] [--output-path PATH]
                        [--targets TARGET [TARGET ...]] [--parallelism INT]
                        [--indent INT] [--secrets-path SECRETS_PATH] [--reveal]
                        [--inventory-path INVENTORY_PATH]
-                       [--ignore-version-check]
->>>>>>> 02273df3
+                       [--ignore-version-check] [--force-recompile]
 
 optional arguments:
   -h, --help            show this help message and exit
