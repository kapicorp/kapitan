#!/usr/bin/env python3

# Copyright 2019 The Kapitan Authors
# SPDX-FileCopyrightText: 2020 The Kapitan Authors <kapitan-admins@googlegroups.com>
#
# SPDX-License-Identifier: Apache-2.0

"kapitan resources"

import base64
import gzip
import io
import json
import logging
import os
import sys
from functools import partial

import jsonschema
from kapitan.inventory import Inventory, ReclassInventory
import kapitan.cached as cached
import yaml
from kapitan import __file__ as kapitan_install_path
from kapitan.errors import CompileError, InventoryError, KapitanError
from kapitan.utils import PrettyDumper, deep_get, flatten_dict, render_jinja2_file, sha256_string

logger = logging.getLogger(__name__)

JSONNET_CACHE = {}


def resource_callbacks(search_paths):
    """
    Returns a dict with all the functions to be used
    on the native_callbacks keyword on jsonnet
    search_paths can be used by the native functions to access files
    """

    return {
        "jinja2_render_file": (("name", "ctx"), partial(jinja2_render_file, search_paths)),
        "inventory": (("target", "inv_path"), partial(inventory, search_paths)),
        "file_read": (("name",), partial(read_file, search_paths)),
        "file_exists": (("name",), partial(file_exists, search_paths)),
        "dir_files_list": (("name",), partial(dir_files_list, search_paths)),
        "dir_files_read": (("name",), partial(dir_files_read, search_paths)),
        "sha256_string": (("obj",), sha256_string),
        "gzip_b64": (("obj",), gzip_b64),
        "yaml_dump": (("obj",), yaml_dump),
        "yaml_dump_stream": (("obj",), yaml_dump_stream),
        "yaml_load": (("name",), partial(yaml_load, search_paths)),
        "yaml_load_stream": (("name",), partial(yaml_load_stream, search_paths)),
        "jsonschema_validate": (("obj", "schema_obj"), jsonschema_validate),
    }


def jsonschema_validate(obj, schema_obj):
    """
    validates obj with a schema_obj jsonschema
    returns an object with keys:
    - valid (true/false)
    - reason (will have jsonschema validation error when not valid)
    """
    _obj = json.loads(obj)
    _schema_obj = json.loads(schema_obj)
    try:
        jsonschema.validate(_obj, _schema_obj, format_checker=jsonschema.FormatChecker())
        return {"valid": True, "reason": ""}
    except jsonschema.ValidationError as e:
        return {"valid": False, "reason": "" + str(e)}


def yaml_dump(obj):
    """Dumps jsonnet obj as yaml"""
    _obj = json.loads(obj)
    return yaml.safe_dump(_obj, default_flow_style=False)


def yaml_dump_stream(obj):
    """Dumps jsonnet obj as yaml stream"""
    _obj = json.loads(obj)
    return yaml.safe_dump_all(_obj, default_flow_style=False)


def gzip_b64(obj):
    """returns base64-encoded gzip-compressed obj"""
    obj_bytes = obj.encode("UTF-8")
    buf = io.BytesIO()
    with gzip.GzipFile(fileobj=buf, mode="wb", compresslevel=9, mtime=0) as f:
        f.write(obj_bytes)
    compressed_obj = buf.getvalue()
    return base64.b64encode(compressed_obj).decode("UTF-8")


def jinja2_render_file(search_paths, name, ctx):
    """
    Render jinja2 file name with context ctx.
    search_paths is used to find the file name
    as there is a limitation with jsonnet's native_callback approach:
    one can't access the current directory being evaluated
    """
    ctx = json.loads(ctx)
    _full_path = ""

    for path in search_paths:
        _full_path = os.path.join(path, name)
        logger.debug("jinja2_render_file trying file %s", _full_path)
        if os.path.exists(_full_path):
            logger.debug("jinja2_render_file found file at %s", _full_path)
            try:
                return render_jinja2_file(_full_path, ctx, search_paths=search_paths)
            except Exception as e:
                raise CompileError("Jsonnet jinja2 failed to render {}: {}".format(_full_path, e))

    raise IOError("jinja2 failed to render, could not find file: {}".format(_full_path))


def yaml_load(search_paths, name):
    """returns content of yaml file as json string"""
    for path in search_paths:
        _full_path = os.path.join(path, name)
        logger.debug("yaml_load trying file %s", _full_path)
        if os.path.exists(_full_path) and (name.endswith(".yml") or name.endswith(".yaml")):
            logger.debug("yaml_load found file at %s", _full_path)
            try:
                with open(_full_path) as f:
                    return json.dumps(yaml.safe_load(f.read()))
            except Exception as e:
                raise CompileError("Parse yaml failed to parse {}: {}".format(_full_path, e))

    raise IOError("could not find any input yaml file: {}".format(_full_path))


def yaml_load_stream(search_paths, name):
    """returns contents of yaml file as generator"""
    for path in search_paths:
        _full_path = os.path.join(path, name)
        logger.debug("yaml_load_stream trying file %s", _full_path)
        if os.path.exists(_full_path) and (name.endswith(".yml") or name.endswith(".yaml")):
            logger.debug("yaml_load_stream found file at %s", _full_path)
            try:
                with open(_full_path) as f:
                    _obj = yaml.load_all(f.read(), Loader=yaml.SafeLoader)
                    return json.dumps(list(_obj))
            except Exception as e:
                raise CompileError("Parse yaml failed to parse {}: {}".format(_full_path, e))

    raise IOError("could not find any input yaml file: {}".format(_full_path))


def read_file(search_paths, name):
    """return content of file in name"""
    for path in search_paths:
        full_path = os.path.join(path, name)
        logger.debug("read_file trying file %s", full_path)
        if os.path.exists(full_path):
            logger.debug("read_file found file at %s", full_path)
            with io.open(full_path, newline="") as f:
                return f.read()

    raise IOError("Could not find file {}".format(name))


def file_exists(search_paths, name):
    """returns an object with keys:
    - exists (true/false)
    - path (will have the full path where the file was found)"""
    for path in search_paths:
        full_path = os.path.join(path, name)
        logger.debug("file_exists trying file %s", full_path)
        if os.path.exists(full_path):
            logger.debug("file_exists found file at %s", full_path)
            return {"exists": True, "path": full_path}

    return {"exists": False, "path": ""}


def dir_files_list(search_paths, name):
    """returns list of files in a dir"""
    for path in search_paths:
        full_path = os.path.join(path, name)
        logger.debug("dir_files_list trying directory %s", full_path)
        if os.path.exists(full_path):
            return [f for f in os.listdir(full_path) if os.path.isfile(os.path.join(full_path, f))]
    raise IOError("Could not find folder {}".format(name))


def dir_files_read(search_paths, name):
    """returns an object with key:
    - file_name (contents of the file)"""
    for path in search_paths:
        full_path = os.path.join(path, name)
        logger.debug("dir_files_list trying directory %s", full_path)
        if os.path.exists(full_path):
            return {f: read_file([full_path], f) for f in dir_files_list([full_path], "")}


def search_imports(cwd, import_str, search_paths):
    """
    This is only to be used as a callback for the jsonnet API!
    - cwd is the import context $CWD,
    - import_str is the "bla.jsonnet" in 'import "bla.jsonnet"'
    - search_paths is the location where to look for import_str if not in cwd
    The only supported parameters are cwd and import_str, so search_paths
    needs to be closured.
    This function returns a tuple[str, bytes] since jsonnet 0.19.0 require the
    content of the file to be provided as a bytes type instead of a str.
    """
    basename = os.path.basename(import_str)
    full_import_path = os.path.normpath(os.path.join(cwd, import_str))

    if full_import_path in JSONNET_CACHE:
        return full_import_path, JSONNET_CACHE[full_import_path].encode()

    if not os.path.exists(full_import_path):
        # if import_str not found, search in install_path
        install_path = os.path.dirname(kapitan_install_path)
        _full_import_path = os.path.join(install_path, import_str)
        # if found, set as full_import_path
        if os.path.exists(_full_import_path):
            full_import_path = _full_import_path
            logger.debug("import_str: %s found in search_path: %s", import_str, install_path)
        else:
            # if import_str not found, search in search_paths
            for path in search_paths:
                _full_import_path = os.path.join(path, import_str)
                # if found, set as full_import_path
                if os.path.exists(_full_import_path):
                    full_import_path = _full_import_path
                    logger.debug("import_str: %s found in search_path: %s", import_str, path)
                    break

    # if the above search did not find anything, let jsonnet error
    # with a non existent import
    normalised_path = os.path.normpath(full_import_path)

    logger.debug("cwd:%s import_str:%s basename:%s -> norm:%s", cwd, import_str, basename, normalised_path)

    normalised_path_content = ""
    with open(normalised_path) as f:
        normalised_path_content = f.read()
        JSONNET_CACHE[normalised_path] = normalised_path_content

    return normalised_path, normalised_path_content.encode()


def inventory(search_paths, target, inventory_path=None):
    """
    Reads inventory (set by inventory_path) in search_paths.
    set nodes_uri to change reclass nodes_uri the default value
    set target to None to return all target in the inventory
    set inventory_path to read custom path. None defaults to value set via cli
    Returns a dictionary with the inventory for target
    """
    if inventory_path is None:
        # grab inventory_path value from cli subcommand
        inventory_path_arg = cached.args.get("compile") or cached.args.get("inventory")
        inventory_path = inventory_path_arg.inventory_path

    inv_path_exists = False

    # check if the absolute inventory_path exists
    full_inv_path = os.path.abspath(inventory_path)
    if os.path.exists(full_inv_path):
        inv_path_exists = True
    # if not, check for inventory_path in search_paths
    else:
        for path in search_paths:
            full_inv_path = os.path.join(path, inventory_path)
            if os.path.exists(full_inv_path):
                inv_path_exists = True
                break

    if not inv_path_exists:
        raise InventoryError(f"Inventory not found in search paths: {search_paths}")

<<<<<<< HEAD
    inv = ReclassInventory(full_inv_path).inventory

    if target:
        return {"parameters": inv[target]}

    return {name: {"parameters": params} for name, params in inv.items()}
=======
    if target is None:
        return get_inventory(full_inv_path)["nodes"]

    return get_inventory(full_inv_path)["nodes"][target]
>>>>>>> 785bf88b


def generate_inventory(args):
    try:
<<<<<<< HEAD
        inv = Inventory.get().inventory
        if not args.target_name:
=======
        inv = get_inventory(args.inventory_path)
        if args.target_name != "":
>>>>>>> 785bf88b
            inv = inv["nodes"][args.target_name]
            if args.pattern != "":
                pattern = args.pattern.split(".")
                inv = deep_get(inv, pattern)
        if args.flat:
            inv = flatten_dict(inv)
            yaml.dump(inv, sys.stdout, width=10000, default_flow_style=False, indent=args.indent)
        else:
            yaml.dump(inv, sys.stdout, Dumper=PrettyDumper, default_flow_style=False, indent=args.indent)
    except Exception as e:
        if not isinstance(e, KapitanError):
            logger.exception("\n~~~~~~~~~~~~~~~~~~~~~~~~~~~~~~~~~~")
<<<<<<< HEAD
        sys.exit(1)
=======
        sys.exit(1)


def get_inventory(inventory_path, ignore_class_notfound=False):
    """
    generic inventory function that makes inventory backend pluggable
    default backend is reclass
    """

    # if inventory is already cached theres nothing to do
    if cached.inv:
        return cached.inv

    logger.debug("Using reclass as inventory backend")
    inv = inventory_reclass(inventory_path, ignore_class_notfound)

    cached.inv = inv
    return inv


def inventory_reclass(inventory_path, ignore_class_notfound=False):
    """
    Runs a reclass inventory in inventory_path
    (same output as running ./reclass.py -b inv_base_uri/ --inventory)
    Will attempt to read reclass config from 'reclass-config.yml' otherwise
    it will failback to the default config.
    Returns a reclass style dictionary

    Does not throw errors if a class is not found while --fetch flag is enabled
    """
    # set default values initially
    reclass_config = {
        "storage_type": "yaml_fs",
        "inventory_base_uri": inventory_path,
        "nodes_uri": "targets",
        "classes_uri": "classes",
        "compose_node_name": False,
        "allow_none_override": True,
        "ignore_class_notfound": ignore_class_notfound,  # false by default
    }

    # get reclass config from file 'inventory/reclass-config.yml'
    cfg_file = os.path.join(inventory_path, "reclass-config.yml")
    if os.path.isfile(cfg_file):
        with open(cfg_file, "r") as fp:
            config = yaml.load(fp.read(), Loader=YamlLoader)
            logger.debug("Using reclass inventory config at: {}".format(cfg_file))
        if config:
            # set attributes, take default values if not present
            for key, value in config.items():
                reclass_config[key] = value
        else:
            logger.debug("{}: Empty config file. Using reclass inventory config defaults".format(cfg_file))
    else:
        logger.debug("Inventory reclass: No config file found. Using reclass inventory config defaults")

    # normalise relative nodes_uri and classes_uri paths
    for uri in ("nodes_uri", "classes_uri"):
        reclass_config[uri] = os.path.normpath(os.path.join(inventory_path, reclass_config[uri]))

    try:
        storage = reclass.get_storage(
            reclass_config["storage_type"],
            reclass_config["nodes_uri"],
            reclass_config["classes_uri"],
            reclass_config["compose_node_name"],
        )
        class_mappings = reclass_config.get("class_mappings")  # this defaults to None (disabled)
        _reclass = reclass.core.Core(storage, class_mappings, reclass.settings.Settings(reclass_config))

        return _reclass.inventory()
    except ReclassException as e:
        if isinstance(e, NotFoundError):
            logger.error("Inventory reclass error: inventory not found")
        else:
            logger.error("Inventory reclass error: %s", e.message)
        raise InventoryError(e.message)
>>>>>>> 785bf88b
<|MERGE_RESOLUTION|>--- conflicted
+++ resolved
@@ -273,30 +273,16 @@
     if not inv_path_exists:
         raise InventoryError(f"Inventory not found in search paths: {search_paths}")
 
-<<<<<<< HEAD
-    inv = ReclassInventory(full_inv_path).inventory
-
-    if target:
-        return {"parameters": inv[target]}
-
-    return {name: {"parameters": params} for name, params in inv.items()}
-=======
     if target is None:
         return get_inventory(full_inv_path)["nodes"]
 
     return get_inventory(full_inv_path)["nodes"][target]
->>>>>>> 785bf88b
 
 
 def generate_inventory(args):
     try:
-<<<<<<< HEAD
-        inv = Inventory.get().inventory
-        if not args.target_name:
-=======
         inv = get_inventory(args.inventory_path)
         if args.target_name != "":
->>>>>>> 785bf88b
             inv = inv["nodes"][args.target_name]
             if args.pattern != "":
                 pattern = args.pattern.split(".")
@@ -309,9 +295,6 @@
     except Exception as e:
         if not isinstance(e, KapitanError):
             logger.exception("\n~~~~~~~~~~~~~~~~~~~~~~~~~~~~~~~~~~")
-<<<<<<< HEAD
-        sys.exit(1)
-=======
         sys.exit(1)
 
 
@@ -329,64 +312,4 @@
     inv = inventory_reclass(inventory_path, ignore_class_notfound)
 
     cached.inv = inv
-    return inv
-
-
-def inventory_reclass(inventory_path, ignore_class_notfound=False):
-    """
-    Runs a reclass inventory in inventory_path
-    (same output as running ./reclass.py -b inv_base_uri/ --inventory)
-    Will attempt to read reclass config from 'reclass-config.yml' otherwise
-    it will failback to the default config.
-    Returns a reclass style dictionary
-
-    Does not throw errors if a class is not found while --fetch flag is enabled
-    """
-    # set default values initially
-    reclass_config = {
-        "storage_type": "yaml_fs",
-        "inventory_base_uri": inventory_path,
-        "nodes_uri": "targets",
-        "classes_uri": "classes",
-        "compose_node_name": False,
-        "allow_none_override": True,
-        "ignore_class_notfound": ignore_class_notfound,  # false by default
-    }
-
-    # get reclass config from file 'inventory/reclass-config.yml'
-    cfg_file = os.path.join(inventory_path, "reclass-config.yml")
-    if os.path.isfile(cfg_file):
-        with open(cfg_file, "r") as fp:
-            config = yaml.load(fp.read(), Loader=YamlLoader)
-            logger.debug("Using reclass inventory config at: {}".format(cfg_file))
-        if config:
-            # set attributes, take default values if not present
-            for key, value in config.items():
-                reclass_config[key] = value
-        else:
-            logger.debug("{}: Empty config file. Using reclass inventory config defaults".format(cfg_file))
-    else:
-        logger.debug("Inventory reclass: No config file found. Using reclass inventory config defaults")
-
-    # normalise relative nodes_uri and classes_uri paths
-    for uri in ("nodes_uri", "classes_uri"):
-        reclass_config[uri] = os.path.normpath(os.path.join(inventory_path, reclass_config[uri]))
-
-    try:
-        storage = reclass.get_storage(
-            reclass_config["storage_type"],
-            reclass_config["nodes_uri"],
-            reclass_config["classes_uri"],
-            reclass_config["compose_node_name"],
-        )
-        class_mappings = reclass_config.get("class_mappings")  # this defaults to None (disabled)
-        _reclass = reclass.core.Core(storage, class_mappings, reclass.settings.Settings(reclass_config))
-
-        return _reclass.inventory()
-    except ReclassException as e:
-        if isinstance(e, NotFoundError):
-            logger.error("Inventory reclass error: inventory not found")
-        else:
-            logger.error("Inventory reclass error: %s", e.message)
-        raise InventoryError(e.message)
->>>>>>> 785bf88b
+    return inv