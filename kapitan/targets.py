--- conflicted
+++ resolved
@@ -474,13 +474,7 @@
         input_params = comp_obj.setdefault("input_params", {})
 
         if input_type == "jinja2":
-<<<<<<< HEAD
-            input_compiler = Jinja2(compile_path, search_paths, ref_controller, input_params=input_params)
-=======
             input_compiler = Jinja2(compile_path, search_paths, ref_controller, comp_obj)
-            if "input_params" in comp_obj:
-                input_compiler.set_input_params(comp_obj["input_params"])
->>>>>>> 1bb81d2f
         elif input_type == "jsonnet":
             input_compiler = Jsonnet(compile_path, search_paths, ref_controller, use_go=use_go_jsonnet)
         elif input_type == "kadet":
