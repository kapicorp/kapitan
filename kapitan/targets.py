--- conflicted
+++ resolved
@@ -167,25 +167,17 @@
                         if os.path.exists(base_folder) and os.path.isdir(base_folder):
                             cached.inv_cache['folder'][base_folder] = directory_hash(base_folder)
 
-<<<<<<< HEAD
                 # Cache additional folders set by --cache-paths
                 for path in cache_paths:
                     if path not in cached.inv_cache['folder'].keys():
                         if os.path.exists(path) and os.path.isdir(path):
                             cached.inv_cache['folder'][path] = directory_hash(path)
 
-                # Most commonly changed but not referenced in input_paths
-                for common in ('lib', 'vendor', 'secrets'):
-                    if common not in cached.inv_cache['folder'].keys():
-                        if os.path.exists(common) and os.path.isdir(common):
-                            cached.inv_cache['folder'][common] = directory_hash(common)
-=======
         # Most commonly changed but not referenced in input_paths
         for common in ('lib', 'vendor', 'secrets'):
             if common not in cached.inv_cache['folder'].keys():
                 if os.path.exists(common) and os.path.isdir(common):
                     cached.inv_cache['folder'][common] = directory_hash(common)
->>>>>>> cf430c3c
 
 
 def changed_targets(inventory_path, output_path):
