# Copyright 2019 The Kapitan Authors
# SPDX-FileCopyrightText: 2020 The Kapitan Authors <kapitan-admins@googlegroups.com>
#
# SPDX-License-Identifier: Apache-2.0

"reference functions"

import base64
import hashlib
import logging
import secrets  # python secrets module
import string

from cryptography.hazmat.backends import default_backend
from cryptography.hazmat.primitives import serialization
from cryptography.hazmat.primitives.asymmetric import ed25519, rsa
from kapitan.errors import RefError

logger = logging.getLogger(__name__)


def eval_func(func_name, ctx, *func_params):
    """calls specific function which generates the secret"""
    func_lookup = get_func_lookup()

    return func_lookup[func_name](ctx, *func_params)


def get_func_lookup():
    """returns the lookup-table for the generator functions"""
    return {
        "randomstr": randomstr,
        "random": random,
        "sha256": sha256,
        "ed25519": ed25519_private_key,
        "rsa": rsa_private_key,
        "rsapublic": rsa_public_key,
        "publickey": public_key,
        "reveal": reveal,
        "loweralphanum": loweralphanum,
        "basicauth": basicauth,
    }


def randomstr(ctx, nbytes=""):
    """
    generates a URL-safe text string, containing nbytes random bytes
    sets it to ctx.data
    """
    # deprecated function
    logger.info("DeprecationWarning: randomstr is deprecated. Use random:str instead")
    random(ctx, "str", nbytes)


def sha256(ctx, salt=""):
    """sets ctx.data to salted sha256 hexdigest for input_value"""
    if ctx.data:
        salted_input_value = salt + ":" + ctx.data
        ctx.data = hashlib.sha256(salted_input_value.encode()).hexdigest()
    else:
        raise RefError(
            "Ref error: eval_func: nothing to sha256 hash; try " "something like '|random:str|sha256'"
        )


def ed25519_private_key(ctx):
    """sets ctx.data to a ed25519 private key"""

    key = ed25519.Ed25519PrivateKey.generate()

    ctx.data = str(
        key.private_bytes(
            encoding=serialization.Encoding.PEM,
            format=serialization.PrivateFormat.PKCS8,
            encryption_algorithm=serialization.NoEncryption(),
        ),
        "utf-8",
    )


def rsa_private_key(ctx, key_size="4096"):
    """sets ctx.data to a RSA private key of key_size, default 4096"""
    rsa_key_size = int(key_size)

    key = rsa.generate_private_key(public_exponent=65537, key_size=rsa_key_size, backend=default_backend())

    ctx.data = str(
        key.private_bytes(
            encoding=serialization.Encoding.PEM,
            format=serialization.PrivateFormat.PKCS8,
            encryption_algorithm=serialization.NoEncryption(),
        ),
        "utf-8",
    )


def rsa_public_key(ctx):
    """Derives RSA public key from revealed private key"""
    if not ctx.data:
        raise RefError(
            "Ref error: eval_func: RSA public key cannot be derived; try "
            "something like '|reveal:path/to/encrypted_private_key|rsapublic'"
        )

    public_key(ctx)


def public_key(ctx):
    """Derives RSA public key from revealed private key"""
    if not ctx.data:
        raise RefError(
            "Ref error: eval_func: public key cannot be derived; try "
            "something like '|reveal:path/to/encrypted_private_key|publickey'"
        )

    data_dec = ctx.data
    if ctx.ref_encoding == "base64":
        data_dec = base64.b64decode(data_dec).decode()

    private_key = serialization.load_pem_private_key(
        data_dec.encode(), password=None, backend=default_backend()
    )
    public_key = private_key.public_key()

    ctx.data = str(
        public_key.public_bytes(
            encoding=serialization.Encoding.PEM, format=serialization.PublicFormat.SubjectPublicKeyInfo
        ),
        "UTF-8",
    )


def reveal(ctx, secret_path):
    """
    decrypt and return data from secret_path
    """
    token_type_name = ctx.ref_controller.token_type_name(ctx.token)
    secret_tag = "?{{{}:{}}}".format(token_type_name, secret_path)
    try:
        ref_obj = ctx.ref_controller[secret_tag]
        ctx.ref_encoding = ref_obj.encoding
        ctx.data = ref_obj.reveal()
    except KeyError:
        raise RefError(
            f"|reveal function error: {secret_path} file in {ctx.token}|reveal:{secret_path} does not exist"
        )


def loweralphanum(ctx, nchars="8"):
    """generates a DNS-compliant text string (a-z and 0-9), containing lower alphanum chars"""
    # deprecated function
    logger.info("DeprecationWarning: loweralphanum is deprecated. Use random:loweralphanum instead")
    random(ctx, "loweralphanum", nchars)


def random(ctx, type="str", nchars="", special_chars=string.punctuation):
    """
    generates a text string, containing nchars of given type

    """
<<<<<<< HEAD
    pool = string.ascii_lowercase + string.digits
    try:
        chars = int(chars)
    except ValueError:
        raise RefError(f"Ref error: eval_func: {chars} cannot be converted into integer.")
    ctx.data = "".join(secrets.choice(pool) for i in range(chars))


def basicauth(ctx, username="", password=""):
    # check if parameters are specified
    if not username:
        # use random pet name as username
        username = "".join(secrets.choice(string.ascii_lowercase) for i in range(8))

    if not password:
        # generate random password
        pool = string.ascii_letters + string.digits
        password = "".join(secrets.choice(pool) for i in range(8))
    # generate basic-auth token (base64-encoded)
    token = username + ":" + password
    token_bytes = token.encode()
    token_bytes_b64 = base64.b64encode(token_bytes)
    token_b64 = token_bytes_b64.decode()

    # set generated token to ctx.data
    ctx.data = token_b64
=======
    pool_lookup = {
        "str": string.ascii_letters + string.digits + "-_",
        "int": string.digits,
        "loweralpha": string.ascii_lowercase,
        "upperalpha": string.ascii_uppercase,
        "loweralphanum": string.ascii_lowercase + string.digits,
        "upperalphanum": string.ascii_uppercase + string.digits,
        "special": string.ascii_letters + string.digits + special_chars,
    }

    default_nchars_lookup = {
        "str": 43,
        "int": 16,
    }

    # get pool of given type
    pool = pool_lookup.get(type, None)
    if not pool:
        raise RefError(
            "{}: unknown random type used. Choose one of {}".format(type, [key for key in pool_lookup])
        )

    # get default value for nchars if nchars is not specified
    if not nchars:
        nchars = default_nchars_lookup.get(type, 8)
    else:
        # check input for nchars
        try:
            nchars = int(nchars)
        except ValueError:
            raise RefError(f"Ref error: eval_func: {nchars} cannot be converted into integer.")

    # check if any special characters are specified without using type special
    if type != "special" and special_chars != string.punctuation:
        raise RefError(
            "Ref error: eval_func: {} has no option to use special characters. Use type special instead, i.e. ||random:special:{}".format(
                type, special_chars
            )
        )

    # check if pool is valid, eliminates duplicates
    allowed_pool = string.ascii_letters + string.digits + string.punctuation
    pool = "".join(set(pool).intersection(allowed_pool))

    # generate string based on given pool
    generated_str = "".join(secrets.choice(pool) for i in range(nchars))

    # set ctx.data to generated string
    ctx.data = generated_str
>>>>>>> 558f1f79
<|MERGE_RESOLUTION|>--- conflicted
+++ resolved
@@ -158,7 +158,7 @@
     generates a text string, containing nchars of given type
 
     """
-<<<<<<< HEAD
+
     pool = string.ascii_lowercase + string.digits
     try:
         chars = int(chars)
@@ -166,6 +166,56 @@
         raise RefError(f"Ref error: eval_func: {chars} cannot be converted into integer.")
     ctx.data = "".join(secrets.choice(pool) for i in range(chars))
 
+    pool_lookup = {
+        "str": string.ascii_letters + string.digits + "-_",
+        "int": string.digits,
+        "loweralpha": string.ascii_lowercase,
+        "upperalpha": string.ascii_uppercase,
+        "loweralphanum": string.ascii_lowercase + string.digits,
+        "upperalphanum": string.ascii_uppercase + string.digits,
+        "special": string.ascii_letters + string.digits + special_chars,
+    }
+
+    default_nchars_lookup = {
+        "str": 43,
+        "int": 16,
+    }
+
+    # get pool of given type
+    pool = pool_lookup.get(type, None)
+    if not pool:
+        raise RefError(
+            "{}: unknown random type used. Choose one of {}".format(type, [key for key in pool_lookup])
+        )
+
+    # get default value for nchars if nchars is not specified
+    if not nchars:
+        nchars = default_nchars_lookup.get(type, 8)
+    else:
+        # check input for nchars
+        try:
+            nchars = int(nchars)
+        except ValueError:
+            raise RefError(f"Ref error: eval_func: {nchars} cannot be converted into integer.")
+
+    # check if any special characters are specified without using type special
+    if type != "special" and special_chars != string.punctuation:
+        raise RefError(
+            "Ref error: eval_func: {} has no option to use special characters. Use type special instead, i.e. ||random:special:{}".format(
+                type, special_chars
+            )
+        )
+
+    # check if pool is valid, eliminates duplicates
+    allowed_pool = string.ascii_letters + string.digits + string.punctuation
+    pool = "".join(set(pool).intersection(allowed_pool))
+
+    # generate string based on given pool
+    generated_str = "".join(secrets.choice(pool) for i in range(nchars))
+
+    # set ctx.data to generated string
+    ctx.data = generated_str
+    
 
 def basicauth(ctx, username="", password=""):
     # check if parameters are specified
@@ -185,54 +235,3 @@
 
     # set generated token to ctx.data
     ctx.data = token_b64
-=======
-    pool_lookup = {
-        "str": string.ascii_letters + string.digits + "-_",
-        "int": string.digits,
-        "loweralpha": string.ascii_lowercase,
-        "upperalpha": string.ascii_uppercase,
-        "loweralphanum": string.ascii_lowercase + string.digits,
-        "upperalphanum": string.ascii_uppercase + string.digits,
-        "special": string.ascii_letters + string.digits + special_chars,
-    }
-
-    default_nchars_lookup = {
-        "str": 43,
-        "int": 16,
-    }
-
-    # get pool of given type
-    pool = pool_lookup.get(type, None)
-    if not pool:
-        raise RefError(
-            "{}: unknown random type used. Choose one of {}".format(type, [key for key in pool_lookup])
-        )
-
-    # get default value for nchars if nchars is not specified
-    if not nchars:
-        nchars = default_nchars_lookup.get(type, 8)
-    else:
-        # check input for nchars
-        try:
-            nchars = int(nchars)
-        except ValueError:
-            raise RefError(f"Ref error: eval_func: {nchars} cannot be converted into integer.")
-
-    # check if any special characters are specified without using type special
-    if type != "special" and special_chars != string.punctuation:
-        raise RefError(
-            "Ref error: eval_func: {} has no option to use special characters. Use type special instead, i.e. ||random:special:{}".format(
-                type, special_chars
-            )
-        )
-
-    # check if pool is valid, eliminates duplicates
-    allowed_pool = string.ascii_letters + string.digits + string.punctuation
-    pool = "".join(set(pool).intersection(allowed_pool))
-
-    # generate string based on given pool
-    generated_str = "".join(secrets.choice(pool) for i in range(nchars))
-
-    # set ctx.data to generated string
-    ctx.data = generated_str
->>>>>>> 558f1f79
