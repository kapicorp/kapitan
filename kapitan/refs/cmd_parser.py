--- conflicted
+++ resolved
@@ -16,11 +16,7 @@
 from kapitan.refs.secrets.gpg import GPGSecret, lookup_fingerprints
 from kapitan.refs.secrets.vaultkv import VaultSecret
 from kapitan.refs.secrets.vaulttransit import VaultTransit
-<<<<<<< HEAD
-from kapitan.resources import Inventory
-=======
 from kapitan.resources import get_inventory
->>>>>>> 785bf88b
 from kapitan.utils import fatal_error, search_target_token_paths
 
 logger = logging.getLogger(__name__)
@@ -69,11 +65,7 @@
         type_name, token_path = token_name.split(":")
         recipients = [dict((("name", name),)) for name in args.recipients]
         if args.target_name:
-<<<<<<< HEAD
-            inv = Inventory(args.inventory_path).inventory
-=======
-            inv = get_inventory(args.inventory_path)
->>>>>>> 785bf88b
+            inv = get_inventory(args.inventory_path)
             kap_inv_params = inv["nodes"][args.target_name]["parameters"]["kapitan"]
             if "secrets" not in kap_inv_params:
                 raise KapitanError(
@@ -103,11 +95,7 @@
         type_name, token_path = token_name.split(":")
         key = args.key
         if args.target_name:
-<<<<<<< HEAD
-            inv = Inventory(args.inventory_path).inventory
-=======
-            inv = get_inventory(args.inventory_path)
->>>>>>> 785bf88b
+            inv = get_inventory(args.inventory_path)
             kap_inv_params = inv["nodes"][args.target_name]["parameters"]["kapitan"]
             if "secrets" not in kap_inv_params:
                 raise KapitanError(
@@ -135,11 +123,7 @@
         type_name, token_path = token_name.split(":")
         key = args.key
         if args.target_name:
-<<<<<<< HEAD
-            inv = Inventory(args.inventory_path).inventory
-=======
-            inv = get_inventory(args.inventory_path)
->>>>>>> 785bf88b
+            inv = get_inventory(args.inventory_path)
             kap_inv_params = inv["nodes"][args.target_name]["parameters"]["kapitan"]
             if "secrets" not in kap_inv_params:
                 raise KapitanError(
@@ -168,11 +152,7 @@
         type_name, token_path = token_name.split(":")
         key = args.key
         if args.target_name:
-<<<<<<< HEAD
-            inv = Inventory(args.inventory_path).inventory
-=======
-            inv = get_inventory(args.inventory_path)
->>>>>>> 785bf88b
+            inv = get_inventory(args.inventory_path)
             kap_inv_params = inv["nodes"][args.target_name]["parameters"]["kapitan"]
             if "secrets" not in kap_inv_params:
                 raise KapitanError(
@@ -216,11 +196,7 @@
         vault_params = {}
         encoding = "original"
         if args.target_name:
-<<<<<<< HEAD
-            inv = Inventory(args.inventory_path).inventory
-=======
-            inv = get_inventory(args.inventory_path)
->>>>>>> 785bf88b
+            inv = get_inventory(args.inventory_path)
             kap_inv_params = inv["nodes"][args.target_name]["parameters"]["kapitan"]
             if "secrets" not in kap_inv_params:
                 raise KapitanError(
@@ -275,11 +251,7 @@
         _data = data.encode()
         vault_params = {}
         if args.target_name:
-<<<<<<< HEAD
-            inv = Inventory(args.inventory_path).inventory
-=======
-            inv = get_inventory(args.inventory_path)
->>>>>>> 785bf88b
+            inv = get_inventory(args.inventory_path)
             kap_inv_params = inv["nodes"][args.target_name]["parameters"]["kapitan"]
             if "secrets" not in kap_inv_params:
                 raise KapitanError("parameters.kapitan.secrets not defined in {}".format(args.target_name))
@@ -351,11 +323,7 @@
             for name in args.recipients
         ]
         if args.target_name:
-<<<<<<< HEAD
-            inv = Inventory(args.inventory_path).inventory
-=======
-            inv = get_inventory(args.inventory_path)
->>>>>>> 785bf88b
+            inv = get_inventory(args.inventory_path)
             kap_inv_params = inv["nodes"][args.target_name]["parameters"]["kapitan"]
             if "secrets" not in kap_inv_params:
                 raise KapitanError("parameters.kapitan.secrets not defined in {}".format(args.target_name))
@@ -383,11 +351,7 @@
     elif token_name.startswith("gkms:"):
         key = args.key
         if args.target_name:
-<<<<<<< HEAD
-            inv = Inventory(args.inventory_path).inventory
-=======
-            inv = get_inventory(args.inventory_path)
->>>>>>> 785bf88b
+            inv = get_inventory(args.inventory_path)
             kap_inv_params = inv["nodes"][args.target_name]["parameters"]["kapitan"]
             if "secrets" not in kap_inv_params:
                 raise KapitanError("parameters.kapitan.secrets not defined in {}".format(args.target_name))
@@ -413,11 +377,7 @@
     elif token_name.startswith("azkms:"):
         key = args.key
         if args.target_name:
-<<<<<<< HEAD
-            inv = Inventory(args.inventory_path).inventory
-=======
-            inv = get_inventory(args.inventory_path)
->>>>>>> 785bf88b
+            inv = get_inventory(args.inventory_path)
             kap_inv_params = inv["nodes"][args.target_name]["parameters"]["kapitan"]
             if "secrets" not in kap_inv_params:
                 raise KapitanError("parameters.kapitan.secrets not defined in {}".format(args.target_name))
@@ -443,11 +403,7 @@
     elif token_name.startswith("awskms:"):
         key = args.key
         if args.target_name:
-<<<<<<< HEAD
-            inv = Inventory(args.inventory_path).inventory
-=======
-            inv = get_inventory(args.inventory_path)
->>>>>>> 785bf88b
+            inv = get_inventory(args.inventory_path)
             kap_inv_params = inv["nodes"][args.target_name]["parameters"]["kapitan"]
             if "secrets" not in kap_inv_params:
                 raise KapitanError("parameters.kapitan.secrets not defined in {}".format(args.target_name))
@@ -504,11 +460,7 @@
     "Validate and/or update target secrets"
     # update gpg recipients/gkms/awskms key for all secrets in secrets_path
     # use --refs-path to set scanning path
-<<<<<<< HEAD
-    inv = Inventory(args.inventory_path).inventory
-=======
     inv = get_inventory(args.inventory_path)
->>>>>>> 785bf88b
     targets = set(inv["nodes"].keys())
     secrets_path = os.path.abspath(args.refs_path)
     target_token_paths = search_target_token_paths(secrets_path, targets)
