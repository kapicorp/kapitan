#!/usr/bin/env python3
#
# Copyright 2019 The Kapitan Authors
#
# Licensed under the Apache License, Version 2.0 (the "License");
# you may not use this file except in compliance with the License.
# You may obtain a copy of the License at
#
#      http://www.apache.org/licenses/LICENSE-2.0
#
# Unless required by applicable law or agreed to in writing, software
# distributed under the License is distributed on an "AS IS" BASIS,
# WITHOUT WARRANTIES OR CONDITIONS OF ANY KIND, either express or implied.
# See the License for the specific language governing permissions and
# limitations under the License.

"command line module"

from __future__ import print_function

import argparse
import base64
import json
import logging
import os
import sys

import yaml
from kapitan import cached
from kapitan.errors import KapitanError, RefHashMismatchError
from kapitan.initialiser import initialise_skeleton
from kapitan.lint import start_lint
from kapitan.refs.base import PlainRef, RefController, Revealer
from kapitan.refs.base64 import Base64Ref
from kapitan.refs.secrets.awskms import AWSKMSSecret
from kapitan.refs.secrets.gkms import GoogleKMSSecret
from kapitan.refs.secrets.vaultkv import VaultSecret
from kapitan.refs.secrets.gpg import GPGSecret, lookup_fingerprints
from kapitan.resources import (inventory_reclass, resource_callbacks,
                               search_imports)
from kapitan.targets import compile_targets, schema_validate_compiled
from kapitan.inputs.jinja2_filters import DEFAULT_JINJA2_FILTERS_PATH
from kapitan.utils import (PrettyDumper, check_version, deep_get, fatal_error,
                           flatten_dict, from_dot_kapitan, jsonnet_file,
                           search_target_token_paths, searchvar)
from kapitan.version import DESCRIPTION, PROJECT_NAME, VERSION

logger = logging.getLogger(__name__)


def main():
    """main function for command line usage"""
    parser = argparse.ArgumentParser(prog=PROJECT_NAME,
                                     description=DESCRIPTION)
    parser.add_argument('--version', action='version', version=VERSION)
    subparser = parser.add_subparsers(help="commands")

    eval_parser = subparser.add_parser('eval', help='evaluate jsonnet file')
    eval_parser.add_argument('jsonnet_file', type=str)
    eval_parser.add_argument('--output', type=str,
                             choices=('yaml', 'json'),
                             default=from_dot_kapitan('eval', 'output', 'yaml'),
                             help='set output format, default is "yaml"')
    eval_parser.add_argument('--vars', type=str,
                             default=from_dot_kapitan('eval', 'vars', []),
                             nargs='*',
                             metavar='VAR',
                             help='set variables')
    eval_parser.add_argument('--search-paths', '-J', type=str, nargs='+',
                             default=from_dot_kapitan('eval', 'search-paths', ['.']),
                             metavar='JPATH',
                             help='set search paths, default is ["."]')

    compile_parser = subparser.add_parser('compile', help='compile targets')
    compile_parser.add_argument('--search-paths', '-J', type=str, nargs='+',
                                default=from_dot_kapitan('compile', 'search-paths', ['.', 'lib']),
                                metavar='JPATH',
                                help='set search paths, default is ["."]')
    compile_parser.add_argument('--jinja2-filters', '-J2F', type=str,
                                default=from_dot_kapitan('compile', 'jinja2-filters',
                                                         DEFAULT_JINJA2_FILTERS_PATH),
                                metavar='FPATH',
                                help='load custom jinja2 filters from any file, default is to put\
                                them inside lib/jinja2_filters.py')
    compile_parser.add_argument('--verbose', '-v', help='set verbose mode',
                                action='store_true',
                                default=from_dot_kapitan('compile', 'verbose', False))
    compile_parser.add_argument('--prune', help='prune jsonnet output',
                                action='store_true',
                                default=from_dot_kapitan('compile', 'prune', False))
    compile_parser.add_argument('--quiet', help='set quiet mode, only critical output',
                                action='store_true',
                                default=from_dot_kapitan('compile', 'quiet', False))
    compile_parser.add_argument('--output-path', type=str,
                                default=from_dot_kapitan('compile', 'output-path', '.'),
                                metavar='PATH',
                                help='set output path, default is "."')
    compile_parser.add_argument('--fetch',
                                help='fetches external dependencies', action='store_true',
                                default=from_dot_kapitan('compile', 'fetch', False))
    compile_parser.add_argument('--validate',
                                help='validate compile output against schemas as specified in inventory',
                                action='store_true', default=from_dot_kapitan('compile', 'validate', False))
    compile_parser.add_argument('--targets', '-t', help='targets to compile, default is all',
                                type=str, nargs='+',
                                default=from_dot_kapitan('compile', 'targets', []),
                                metavar='TARGET')
    compile_parser.add_argument('--parallelism', '-p', type=int,
                                default=from_dot_kapitan('compile', 'parallelism', 4),
                                metavar='INT',
                                help='Number of concurrent compile processes, default is 4')
    compile_parser.add_argument('--indent', '-i', type=int,
                                default=from_dot_kapitan('compile', 'indent', 2),
                                metavar='INT',
                                help='Indentation spaces for YAML/JSON, default is 2')
    compile_parser.add_argument('--refs-path', help='set refs path, default is "./refs"',
                                default=from_dot_kapitan('compile', 'refs-path', './refs'))
    compile_parser.add_argument('--reveal',
                                help='reveal refs (warning: this will potentially write sensitive data)',
                                action='store_true',
                                default=from_dot_kapitan('compile', 'reveal', False))
    compile_parser.add_argument('--inventory-path',
                                default=from_dot_kapitan('compile', 'inventory-path', './inventory'),
                                help='set inventory path, default is "./inventory"')
    compile_parser.add_argument('--cache', '-c',
                                help='enable compilation caching to .kapitan_cache, default is False',
                                action='store_true',
                                default=from_dot_kapitan('compile', 'cache', False))
    compile_parser.add_argument('--cache-paths', type=str, nargs='+',
                                default=from_dot_kapitan('compile', 'cache-paths', []),
                                metavar='PATH',
                                help='cache additional paths to .kapitan_cache, default is []')
    compile_parser.add_argument('--ignore-version-check',
                                help='ignore the version from .kapitan',
                                action='store_true',
                                default=from_dot_kapitan('compile', 'ignore-version-check', False))
    compile_parser.add_argument('--schemas-path',
                                default=from_dot_kapitan('validate', 'schemas-path', './schemas'),
                                help='set schema cache path, default is "./schemas"')

    inventory_parser = subparser.add_parser('inventory', help='show inventory')
    inventory_parser.add_argument('--target-name', '-t',
                                  default=from_dot_kapitan('inventory', 'target-name', ''),
                                  help='set target name, default is all targets')
    inventory_parser.add_argument('--inventory-path',
                                  default=from_dot_kapitan('inventory', 'inventory-path', './inventory'),
                                  help='set inventory path, default is "./inventory"')
    inventory_parser.add_argument('--flat', '-F', help='flatten nested inventory variables',
                                  action='store_true',
                                  default=from_dot_kapitan('inventory', 'flat', False))
    inventory_parser.add_argument('--pattern', '-p',
                                  default=from_dot_kapitan('inventory', 'pattern', ''),
                                  help='filter pattern (e.g. parameters.mysql.storage_class, or storage_class,' +
                                  ' or storage_*), default is ""')
    inventory_parser.add_argument('--verbose', '-v', help='set verbose mode',
                                  action='store_true',
                                  default=from_dot_kapitan('inventory', 'verbose', False))

    searchvar_parser = subparser.add_parser('searchvar',
                                            help='show all inventory files where var is declared')
    searchvar_parser.add_argument('searchvar', type=str, metavar='VARNAME',
                                  help='e.g. parameters.mysql.storage_class, or storage_class, or storage_*')
    searchvar_parser.add_argument('--inventory-path',
                                  default=from_dot_kapitan('searchvar', 'inventory-path', './inventory'),
                                  help='set inventory path, default is "./inventory"')
    searchvar_parser.add_argument('--verbose', '-v', help='set verbose mode',
                                  action='store_true',
                                  default=from_dot_kapitan('searchvar', 'verbose', False))
    searchvar_parser.add_argument('--pretty-print', '-p', help='Pretty print content of var',
                                  action='store_true',
                                  default=from_dot_kapitan('searchvar', 'pretty-print', False))

<<<<<<< HEAD
    secrets_parser = subparser.add_parser('secrets', help='manage secrets')
    secrets_parser.add_argument('--write', '-w', help='write secret token',
                                metavar='TOKENNAME',)
    secrets_parser.add_argument('--update', help='update recipients for secret token',
                                metavar='TOKENNAME',)
    secrets_parser.add_argument('--update-targets', action='store_true',
                                default=from_dot_kapitan('secrets', 'update-targets', False),
                                help='update target secrets')
    secrets_parser.add_argument('--validate-targets', action='store_true',
                                default=from_dot_kapitan('secrets', 'validate-targets', False),
                                help='validate target secrets')
    secrets_parser.add_argument('--base64', '-b64', help='base64 encode file content',
                                action='store_true',
                                default=from_dot_kapitan('secrets', 'base64', False))
    secrets_parser.add_argument('--reveal', '-r', help='reveal secrets',
                                action='store_true',
                                default=from_dot_kapitan('secrets', 'reveal', False))
    secrets_parser.add_argument('--file', '-f', help='read file or directory, set "-" for stdin',
                                metavar='FILENAME')
    secrets_parser.add_argument('--target-name', '-t', help='grab parameters/recipients from target name')
    secrets_parser.add_argument('--inventory-path',
                                default=from_dot_kapitan('secrets', 'inventory-path', './inventory'),
                                help='set inventory path, default is "./inventory"')
    secrets_parser.add_argument('--recipients', '-R', help='set GPG recipients',
                                type=str, nargs='+',
                                default=from_dot_kapitan('secrets', 'recipients', []),
                                metavar='RECIPIENT')
    secrets_parser.add_argument('--key', '-K', help='set KMS key',
                                default=from_dot_kapitan('secrets', 'key', ''),
                                metavar='KEY')
    secrets_parser.add_argument('--secrets-path', help='set secrets path, default is "./secrets"',
                                default=from_dot_kapitan('secrets', 'secrets-path', './secrets'))
    secrets_parser.add_argument('--verbose', '-v',
                                help='set verbose mode (warning: this will show sensitive data)',
                                action='store_true',
                                default=from_dot_kapitan('secrets', 'verbose', False))
=======
    subparser.add_parser('secrets', help='(DEPRECATED) please use refs')

    refs_parser = subparser.add_parser('refs', help='manage refs')
    refs_parser.add_argument('--write', '-w', help='write ref token',
                             metavar='TOKENNAME',)
    refs_parser.add_argument('--update', help='update GPG recipients for ref token',
                             metavar='TOKENNAME',)
    refs_parser.add_argument('--update-targets', action='store_true',
                             default=from_dot_kapitan('refs', 'update-targets', False),
                             help='update target secret refs')
    refs_parser.add_argument('--validate-targets', action='store_true',
                             default=from_dot_kapitan('refs', 'validate-targets', False),
                             help='validate target secret refs')
    refs_parser.add_argument('--base64', '-b64', help='base64 encode file content',
                             action='store_true',
                             default=from_dot_kapitan('refs', 'base64', False))
    refs_parser.add_argument('--reveal', '-r', help='reveal refs',
                             action='store_true',
                             default=from_dot_kapitan('refs', 'reveal', False))
    refs_parser.add_argument('--file', '-f', help='read file or directory, set "-" for stdin',
                             metavar='FILENAME')
    refs_parser.add_argument('--target-name', '-t', help='grab recipients from target name')
    refs_parser.add_argument('--inventory-path',
                             default=from_dot_kapitan('refs', 'inventory-path', './inventory'),
                             help='set inventory path, default is "./inventory"')
    refs_parser.add_argument('--recipients', '-R', help='set GPG recipients',
                             type=str, nargs='+',
                             default=from_dot_kapitan('refs', 'recipients', []),
                             metavar='RECIPIENT')
    refs_parser.add_argument('--key', '-K', help='set KMS key',
                             default=from_dot_kapitan('refs', 'key', ''),
                             metavar='KEY')
    refs_parser.add_argument('--refs-path', help='set refs path, default is "./refs"',
                             default=from_dot_kapitan('refs', 'refs-path', './refs'))
    refs_parser.add_argument('--verbose', '-v',
                             help='set verbose mode (warning: this will potentially show sensitive data)',
                             action='store_true',
                             default=from_dot_kapitan('refs', 'verbose', False))
>>>>>>> da4ea9a8

    lint_parser = subparser.add_parser('lint', help='linter for inventory and refs')
    lint_parser.add_argument('--fail-on-warning',
                             default=from_dot_kapitan('lint', 'fail-on-warning', False),
                             action='store_true',
                             help='exit with failure code if warnings exist, default is False')
    lint_parser.add_argument('--skip-class-checks',
                             action='store_true',
                             help='skip checking for unused classes, default is False',
                             default=from_dot_kapitan('lint', 'skip-class-checks', False))
    lint_parser.add_argument('--skip-yamllint',
                             action='store_true',
                             help='skip running yamllint on inventory, default is False',
                             default=from_dot_kapitan('lint', 'skip-yamllint', False))
    lint_parser.add_argument('--search-secrets',
                             default=from_dot_kapitan('lint', 'search-secrets', False),
                             action='store_true',
                             help='searches for plaintext secrets in inventory, default is False')
    lint_parser.add_argument('--refs-path',
                             help='set refs path, default is "./refs"',
                             default=from_dot_kapitan('lint', 'refs-path', './refs'))
    lint_parser.add_argument('--compiled-path',
                             default=from_dot_kapitan('lint', 'compiled-path', './compiled'),
                             help='set compiled path, default is "./compiled"')
    lint_parser.add_argument('--inventory-path',
                             default=from_dot_kapitan('lint', 'inventory-path', './inventory'),
                             help='set inventory path, default is "./inventory"')

    init_parser = subparser.add_parser('init',
                                       help='initialize a directory with the recommended kapitan project skeleton.')
    init_parser.add_argument('--directory',
                             default=from_dot_kapitan('init', 'directory', '.'),
                             help='set path, in which to generate the project skeleton,'
                             'assumes directory already exists. default is "./"')

    validate_parser = subparser.add_parser('validate',
                                           help='validates the compile output against schemas as specified in inventory')
    validate_parser.add_argument('--compiled-path',
                                 default=from_dot_kapitan('compile', 'compiled-path', './compiled'),
                                 help='set compiled path, default is "./compiled')
    validate_parser.add_argument('--inventory-path',
                                 default=from_dot_kapitan('compile', 'inventory-path', './inventory'),
                                 help='set inventory path, default is "./inventory"')
    validate_parser.add_argument('--targets', '-t', help='targets to validate, default is all',
                                 type=str, nargs='+',
                                 default=from_dot_kapitan('compile', 'targets', []),
                                 metavar='TARGET'),
    validate_parser.add_argument('--schemas-path',
                                 default=from_dot_kapitan('validate', 'schemas-path', './schemas'),
                                 help='set schema cache path, default is "./schemas"')
    validate_parser.add_argument('--parallelism', '-p', type=int,
                                 default=from_dot_kapitan('validate', 'parallelism', 4),
                                 metavar='INT',
                                 help='Number of concurrent validate processes, default is 4')
    args = parser.parse_args()

    logger.debug('Running with args: %s', args)

    try:
        cmd = sys.argv[1]
    except IndexError:
        parser.print_help()
        sys.exit(1)

    # cache args where key is subcommand
    cached.args[sys.argv[1]] = args

    if hasattr(args, 'verbose') and args.verbose:
        logging.basicConfig(level=logging.DEBUG,
                            format='%(asctime)s %(name)-12s %(levelname)-8s %(message)s')
    elif hasattr(args, 'quiet') and args.quiet:
        logging.basicConfig(level=logging.CRITICAL, format="%(message)s")
    else:
        logging.basicConfig(level=logging.INFO, format="%(message)s")

    if cmd == 'eval':
        file_path = args.jsonnet_file
        search_paths = [os.path.abspath(path) for path in args.search_paths]
        ext_vars = {}
        if args.vars:
            ext_vars = dict(var.split('=') for var in args.vars)
        json_output = None

        def _search_imports(cwd, imp):
            return search_imports(cwd, imp, search_paths)

        json_output = jsonnet_file(file_path, import_callback=_search_imports,
                                   native_callbacks=resource_callbacks(search_paths),
                                   ext_vars=ext_vars)
        if args.output == 'yaml':
            json_obj = json.loads(json_output)
            yaml.safe_dump(json_obj, sys.stdout, default_flow_style=False)
        elif json_output:
            print(json_output)

    elif cmd == 'compile':
        search_paths = [os.path.abspath(path) for path in args.search_paths]

        if not args.ignore_version_check:
            check_version()

<<<<<<< HEAD
        ref_controller = RefController(args.secrets_path)
        ref_controller.inventory = args.inventory_path
=======
        ref_controller = RefController(args.refs_path)
>>>>>>> da4ea9a8
        # cache controller for use in reveal_maybe jinja2 filter
        cached.ref_controller_obj = ref_controller
        cached.revealer_obj = Revealer(ref_controller)

        compile_targets(args.inventory_path, search_paths, args.output_path,
                        args.parallelism, args.targets, ref_controller,
                        prune=(args.prune), indent=args.indent, reveal=args.reveal,
                        cache=args.cache, cache_paths=args.cache_paths,
                        fetch_dependencies=args.fetch, validate=args.validate,
                        schemas_path=args.schemas_path,
                        jinja2_filters=args.jinja2_filters)

    elif cmd == 'inventory':
        if args.pattern and args.target_name == '':
            parser.error("--pattern requires --target_name")
        try:
            inv = inventory_reclass(args.inventory_path)
            if args.target_name != '':
                inv = inv['nodes'][args.target_name]
                if args.pattern != '':
                    pattern = args.pattern.split(".")
                    inv = deep_get(inv, pattern)
            if args.flat:
                inv = flatten_dict(inv)
                yaml.dump(inv, sys.stdout, width=10000, default_flow_style=False)
            else:
                yaml.dump(inv, sys.stdout, Dumper=PrettyDumper, default_flow_style=False)
        except Exception as e:
            if not isinstance(e, KapitanError):
                logger.exception("\n~~~~~~~~~~~~~~~~~~~~~~~~~~~~~~~~~~")
            sys.exit(1)

    elif cmd == 'searchvar':
        searchvar(args.searchvar, args.inventory_path, args.pretty_print)

    elif cmd == 'lint':
        start_lint(args.fail_on_warning, args.skip_class_checks, args.skip_yamllint, args.inventory_path,
                   args.search_secrets, args.refs_path, args.compiled_path)

    elif cmd == 'init':
        initialise_skeleton(args.directory)

    elif cmd == 'secrets':
<<<<<<< HEAD
        ref_controller = RefController(args.secrets_path)
        if args.target_name:
            ref_controller.target = args.target_name
            ref_controller.inventory = args.inventory_path
=======
        logger.error("Secrets have been renamed to refs, please refer to: '$ kapitan refs --help'")
        sys.exit(1)

    elif cmd == 'refs':
        ref_controller = RefController(args.refs_path)
>>>>>>> da4ea9a8

        if args.write is not None:
            ref_write(args, ref_controller)
        elif args.reveal:
            ref_reveal(args, ref_controller)
        elif args.update:
            secret_update(args, ref_controller)
        elif args.update_targets or args.validate_targets:
            secret_update_validate(args, ref_controller)

    elif cmd == 'validate':
        schema_validate_compiled(args.targets, inventory_path=args.inventory_path, compiled_path=args.compiled_path,
                                 schema_cache_path=args.schemas_path, parallel=args.parallelism)


def ref_write(args, ref_controller):
    "Write ref to ref_controller based on cli args"
    token_name = args.write
    file_name = args.file
    data = None

    if file_name is None:
        fatal_error('--file is required with --write')
    if file_name == '-':
        data = ''
        for line in sys.stdin:
            data += line
    else:
        with open(file_name) as fp:
            data = fp.read()

    if token_name.startswith("gpg:"):
        type_name, token_path = token_name.split(":")
        recipients = [dict((("name", name),)) for name in args.recipients]
        if args.target_name:
            inv = inventory_reclass(args.inventory_path)
            kap_inv_params = inv['nodes'][args.target_name]['parameters']['kapitan']
            if 'secrets' not in kap_inv_params:
                raise KapitanError("parameters.kapitan.secrets not defined in {}".format(args.target_name))

            recipients = kap_inv_params['secrets']['gpg']['recipients']
        if not recipients:
            raise KapitanError("No GPG recipients specified. Use --recipients or specify them in " +
                               "parameters.kapitan.secrets.gpg.recipients and use --target-name")
        secret_obj = GPGSecret(data, recipients, encode_base64=args.base64)
        tag = '?{{gpg:{}}}'.format(token_path)
        ref_controller[tag] = secret_obj

    elif token_name.startswith("gkms:"):
        type_name, token_path = token_name.split(":")
        key = args.key
        if args.target_name:
            inv = inventory_reclass(args.inventory_path)
            kap_inv_params = inv['nodes'][args.target_name]['parameters']['kapitan']
            if 'secrets' not in kap_inv_params:
                raise KapitanError("parameters.kapitan.secrets not defined in {}".format(args.target_name))

            key = kap_inv_params['secrets']['gkms']['key']
        if not key:
            raise KapitanError("No KMS key specified. Use --key or specify it in parameters.kapitan.secrets.gkms.key and use --target-name")
        secret_obj = GoogleKMSSecret(data, key, encode_base64=args.base64)
        tag = '?{{gkms:{}}}'.format(token_path)
        ref_controller[tag] = secret_obj

    elif token_name.startswith("awskms:"):
        type_name, token_path = token_name.split(":")
        key = args.key
        if args.target_name:
            inv = inventory_reclass(args.inventory_path)
            kap_inv_params = inv['nodes'][args.target_name]['parameters']['kapitan']
            if 'secrets' not in kap_inv_params:
                raise KapitanError("parameters.kapitan.secrets not defined in {}".format(args.target_name))

            key = kap_inv_params['secrets']['awskms']['key']
        if not key:
            raise KapitanError("No KMS key specified. Use --key or specify it in parameters.kapitan.secrets.awskms.key and use --target-name")
        secret_obj = AWSKMSSecret(data, key, encode_base64=args.base64)
        tag = '?{{awskms:{}}}'.format(token_path)
        ref_controller[tag] = secret_obj

    elif token_name.startswith("base64:"):
        type_name, token_path = token_name.split(":")
        _data = data.encode()
        encoding = 'original'
        if args.base64:
            _data = base64.b64encode(_data).decode()
            _data = _data.encode()
            encoding = 'base64'
        ref_obj = Base64Ref(_data, encoding=encoding)
        tag = '?{{base64:{}}}'.format(token_path)
        ref_controller[tag] = ref_obj

    elif token_name.startswith("plain:"):
        type_name, token_path = token_name.split(":")
        _data = data.encode()
        encoding = 'original'
        if args.base64:
            _data = base64.b64encode(_data).decode()
            _data = _data.encode()
            encoding = 'base64'
        ref_obj = PlainRef(_data, encoding=encoding)
        tag = '?{{plain:{}}}'.format(token_path)
        ref_controller[tag] = ref_obj

    elif token_name.startswith("vaultkv:"):
        type_name, token_path = token_name.split(":")
        _data = data.encode()
        parameter = {}
        encoding = 'original'
        if args.base64:
            encoding = 'base64'
        if args.target_name:
            inv = inventory_reclass(args.inventory_path)
            kap_inv_params = inv['nodes'][args.target_name]['parameters']['kapitan']
            if 'secrets' not in kap_inv_params:
                raise KapitanError("parameters.kapitan.secrets not defined in {}".format(args.target_name))

            parameter = kap_inv_params['secrets']['vaultkv']
        if parameter.get('auth') is None:
            raise KapitanError("No Authentication type parameter Specified. Specify it"
                               " in parameters.kapitan.secrets.vaultkv.auth and use --target-name or -t")

        secret_obj = VaultSecret(_data, parameter=parameter, encoding=encoding)
        tag = '?{{vaultkv:{}}}'.format(token_path)
        ref_controller[tag] = secret_obj

    else:
<<<<<<< HEAD
        fatal_error("Invalid token: {name}. Try using gpg/gkms/awskms/vaultkv/ref:{name}".format(name=token_name))
=======
        fatal_error("Invalid token: {name}. Try using gpg/gkms/awskms/base64/plain:{name}".format(name=token_name))
>>>>>>> da4ea9a8


def secret_update(args, ref_controller):
    "Update secret gpg recipients/gkms/awskms key"
    # TODO --update *might* mean something else for other types
    token_name = args.update
    if token_name.startswith("gpg:"):
        # args.recipients is a list, convert to recipients dict
        recipients = [dict([("name", name), ]) for name in args.recipients]
        if args.target_name:
            inv = inventory_reclass(args.inventory_path)
            kap_inv_params = inv['nodes'][args.target_name]['parameters']['kapitan']
            if 'secrets' not in kap_inv_params:
                raise KapitanError("parameters.kapitan.secrets not defined in {}".format(args.target_name))

            recipients = kap_inv_params['secrets']['gpg']['recipients']
        if not recipients:
            raise KapitanError("No GPG recipients specified. Use --recipients or specify them in " +
                               "parameters.kapitan.secrets.gpg.recipients and use --target")
        type_name, token_path = token_name.split(":")
        tag = '?{{gpg:{}}}'.format(token_path)
        secret_obj = ref_controller[tag]
        secret_obj.update_recipients(recipients)
        ref_controller[tag] = secret_obj

    elif token_name.startswith("gkms:"):
        key = args.key
        if args.target_name:
            inv = inventory_reclass(args.inventory_path)
            kap_inv_params = inv['nodes'][args.target_name]['parameters']['kapitan']
            if 'secrets' not in kap_inv_params:
                raise KapitanError("parameters.kapitan.secrets not defined in {}".format(args.target_name))

            key = kap_inv_params['secrets']['gkms']['key']
        if not key:
            raise KapitanError("No KMS key specified. Use --key or specify it in parameters.kapitan.secrets.gkms.key and use --target")
        type_name, token_path = token_name.split(":")
        tag = '?{{gkms:{}}}'.format(token_path)
        secret_obj = ref_controller[tag]
        secret_obj.update_key(key)
        ref_controller[tag] = secret_obj

    elif token_name.startswith("awskms:"):
        key = args.key
        if args.target_name:
            inv = inventory_reclass(args.inventory_path)
            kap_inv_params = inv['nodes'][args.target_name]['parameters']['kapitan']
            if 'secrets' not in kap_inv_params:
                raise KapitanError("parameters.kapitan.secrets not defined in {}".format(args.target_name))

            key = kap_inv_params['secrets']['awskms']['key']
        if not key:
            raise KapitanError("No KMS key specified. Use --key or specify it in parameters.kapitan.secrets.awskms.key and use --target")
        type_name, token_path = token_name.split(":")
        tag = '?{{awskms:{}}}'.format(token_path)
        secret_obj = ref_controller[tag]
        secret_obj.update_key(key)
        ref_controller[tag] = secret_obj

    else:
        fatal_error("Invalid token: {name}. Try using gpg/gkms/awskms:{name}".format(name=token_name))


def ref_reveal(args, ref_controller):
    "Reveal secrets in file_name"
    revealer = Revealer(ref_controller)
    file_name = args.file
    if file_name is None:
        fatal_error('--file is required with --reveal')
    try:
        if file_name == '-':
            out = revealer.reveal_raw_file(None)
            sys.stdout.write(out)
        elif file_name:
            for rev_obj in revealer.reveal_path(file_name):
                sys.stdout.write(rev_obj.content)
    except (RefHashMismatchError, KeyError):
        raise KapitanError("Reveal failed for file {name}".format(name=file_name))


def secret_update_validate(args, ref_controller):
    "Validate and/or update target secrets"
    # update gpg recipients/gkms/awskms key for all secrets in secrets_path
    # use --refs-path to set scanning path
    inv = inventory_reclass(args.inventory_path)
    targets = set(inv['nodes'].keys())
    secrets_path = os.path.abspath(args.refs_path)
    target_token_paths = search_target_token_paths(secrets_path, targets)
    ret_code = 0

    for target_name, token_paths in target_token_paths.items():
        kap_inv_params = inv['nodes'][target_name]['parameters']['kapitan']
        if 'secrets' not in kap_inv_params:
            raise KapitanError("parameters.kapitan.secrets not defined in {}".format(target_name))

        try:
            recipients = kap_inv_params['secrets']['gpg']['recipients']
        except KeyError:
            recipients = None
        try:
            gkey = kap_inv_params['secrets']['gkms']['key']
        except KeyError:
            gkey = None
        try:
            awskey = kap_inv_params['secrets']['awskms']['key']
        except KeyError:
            awskey = None
        try:
            vaultkv = kap_inv_params['secrets']['vaultkv']['auth']
        except KeyError:
            vaultkv = None

        for token_path in token_paths:
            if token_path.startswith("?{gpg:"):
                if not recipients:
                    logger.debug("secret_update_validate: target: %s has no inventory gpg recipients, skipping %s", target_name, token_path)
                    continue
                secret_obj = ref_controller[token_path]
                target_fingerprints = set(lookup_fingerprints(recipients))
                secret_fingerprints = set(lookup_fingerprints(secret_obj.recipients))
                if target_fingerprints != secret_fingerprints:
                    if args.validate_targets:
                        logger.info("%s recipient mismatch", token_path)
                        to_remove = secret_fingerprints.difference(target_fingerprints)
                        to_add = target_fingerprints.difference(secret_fingerprints)
                        if to_remove:
                            logger.info("%s needs removal", to_remove)
                        if to_add:
                            logger.info("%s needs addition", to_add)
                        ret_code = 1
                    else:
                        new_recipients = [dict([("fingerprint", f), ]) for f in target_fingerprints]
                        secret_obj.update_recipients(new_recipients)
                        ref_controller[token_path] = secret_obj

            elif token_path.startswith("?{gkms:"):
                if not gkey:
                    logger.debug("secret_update_validate: target: %s has no inventory gkms key, skipping %s", target_name, token_path)
                    continue
                secret_obj = ref_controller[token_path]
                if gkey != secret_obj.key:
                    if args.validate_targets:
                        logger.info("%s key mismatch", token_path)
                        ret_code = 1
                    else:
                        secret_obj.update_key(gkey)
                        ref_controller[token_path] = secret_obj

            elif token_path.startswith("?{awskms:"):
                if not awskey:
                    yogger.debug("secret_update_validate: target: %s has no inventory awskms key, skipping %s", target_name, token_path)
                    continue
                secret_obj = ref_controller[token_path]
                if awskey != secret_obj.key:
                    if args.validate_targets:
                        logger.info("%s key mismatch", token_path)
                        ret_code = 1
                    else:
                        secret_obj.update_key(awskey)
                        ref_controller[token_path] = secret_obj

            elif token_path.startswith("?{vaultkv:"):
                if not vaultkv:
                    logger.debug("secret_update_validate: target: %s has no inventory vaultkv parameters 'auth', skipping %s", target_name, token_path)
                continue

            else:
                logger.info("Invalid secret %s, could not get type, skipping", token_path)
                ret_code = 1

    sys.exit(ret_code)<|MERGE_RESOLUTION|>--- conflicted
+++ resolved
@@ -135,8 +135,8 @@
                                 action='store_true',
                                 default=from_dot_kapitan('compile', 'ignore-version-check', False))
     compile_parser.add_argument('--schemas-path',
-                                default=from_dot_kapitan('validate', 'schemas-path', './schemas'),
-                                help='set schema cache path, default is "./schemas"')
+                                 default=from_dot_kapitan('validate', 'schemas-path', './schemas'),
+                                 help='set schema cache path, default is "./schemas"')
 
     inventory_parser = subparser.add_parser('inventory', help='show inventory')
     inventory_parser.add_argument('--target-name', '-t',
@@ -170,44 +170,6 @@
                                   action='store_true',
                                   default=from_dot_kapitan('searchvar', 'pretty-print', False))
 
-<<<<<<< HEAD
-    secrets_parser = subparser.add_parser('secrets', help='manage secrets')
-    secrets_parser.add_argument('--write', '-w', help='write secret token',
-                                metavar='TOKENNAME',)
-    secrets_parser.add_argument('--update', help='update recipients for secret token',
-                                metavar='TOKENNAME',)
-    secrets_parser.add_argument('--update-targets', action='store_true',
-                                default=from_dot_kapitan('secrets', 'update-targets', False),
-                                help='update target secrets')
-    secrets_parser.add_argument('--validate-targets', action='store_true',
-                                default=from_dot_kapitan('secrets', 'validate-targets', False),
-                                help='validate target secrets')
-    secrets_parser.add_argument('--base64', '-b64', help='base64 encode file content',
-                                action='store_true',
-                                default=from_dot_kapitan('secrets', 'base64', False))
-    secrets_parser.add_argument('--reveal', '-r', help='reveal secrets',
-                                action='store_true',
-                                default=from_dot_kapitan('secrets', 'reveal', False))
-    secrets_parser.add_argument('--file', '-f', help='read file or directory, set "-" for stdin',
-                                metavar='FILENAME')
-    secrets_parser.add_argument('--target-name', '-t', help='grab parameters/recipients from target name')
-    secrets_parser.add_argument('--inventory-path',
-                                default=from_dot_kapitan('secrets', 'inventory-path', './inventory'),
-                                help='set inventory path, default is "./inventory"')
-    secrets_parser.add_argument('--recipients', '-R', help='set GPG recipients',
-                                type=str, nargs='+',
-                                default=from_dot_kapitan('secrets', 'recipients', []),
-                                metavar='RECIPIENT')
-    secrets_parser.add_argument('--key', '-K', help='set KMS key',
-                                default=from_dot_kapitan('secrets', 'key', ''),
-                                metavar='KEY')
-    secrets_parser.add_argument('--secrets-path', help='set secrets path, default is "./secrets"',
-                                default=from_dot_kapitan('secrets', 'secrets-path', './secrets'))
-    secrets_parser.add_argument('--verbose', '-v',
-                                help='set verbose mode (warning: this will show sensitive data)',
-                                action='store_true',
-                                default=from_dot_kapitan('secrets', 'verbose', False))
-=======
     subparser.add_parser('secrets', help='(DEPRECATED) please use refs')
 
     refs_parser = subparser.add_parser('refs', help='manage refs')
@@ -246,7 +208,6 @@
                              help='set verbose mode (warning: this will potentially show sensitive data)',
                              action='store_true',
                              default=from_dot_kapitan('refs', 'verbose', False))
->>>>>>> da4ea9a8
 
     lint_parser = subparser.add_parser('lint', help='linter for inventory and refs')
     lint_parser.add_argument('--fail-on-warning',
@@ -348,12 +309,8 @@
         if not args.ignore_version_check:
             check_version()
 
-<<<<<<< HEAD
-        ref_controller = RefController(args.secrets_path)
+        ref_controller = RefController(args.refs_path)
         ref_controller.inventory = args.inventory_path
-=======
-        ref_controller = RefController(args.refs_path)
->>>>>>> da4ea9a8
         # cache controller for use in reveal_maybe jinja2 filter
         cached.ref_controller_obj = ref_controller
         cached.revealer_obj = Revealer(ref_controller)
@@ -397,18 +354,15 @@
         initialise_skeleton(args.directory)
 
     elif cmd == 'secrets':
-<<<<<<< HEAD
-        ref_controller = RefController(args.secrets_path)
+        logger.error("Secrets have been renamed to refs, please refer to: '$ kapitan refs --help'")
+        sys.exit(1)
+
+    elif cmd == 'refs':
+        ref_controller = RefController(args.refs_path)
         if args.target_name:
             ref_controller.target = args.target_name
             ref_controller.inventory = args.inventory_path
-=======
-        logger.error("Secrets have been renamed to refs, please refer to: '$ kapitan refs --help'")
-        sys.exit(1)
-
-    elif cmd == 'refs':
-        ref_controller = RefController(args.refs_path)
->>>>>>> da4ea9a8
+
 
         if args.write is not None:
             ref_write(args, ref_controller)
@@ -497,9 +451,31 @@
             _data = base64.b64encode(_data).decode()
             _data = _data.encode()
             encoding = 'base64'
-        ref_obj = Base64Ref(_data, encoding=encoding)
-        tag = '?{{base64:{}}}'.format(token_path)
+        ref_obj = PlainRef(_data, encoding=encoding)
+        tag = '?{{plain:{}}}'.format(token_path)
         ref_controller[tag] = ref_obj
+
+    elif token_name.startswith("vaultkv:"):
+        type_name, token_path = token_name.split(":")
+        _data = data.encode()
+        parameter = {}
+        encoding = 'original'
+        if args.base64:
+            encoding = 'base64'
+        if args.target_name:
+            inv = inventory_reclass(args.inventory_path)
+            kap_inv_params = inv['nodes'][args.target_name]['parameters']['kapitan']
+            if 'secrets' not in kap_inv_params:
+                raise KapitanError("parameters.kapitan.secrets not defined in {}".format(args.target_name))
+
+            parameter = kap_inv_params['secrets']['vaultkv']
+        if parameter.get('auth') is None:
+            raise KapitanError("No Authentication type parameter Specified. Specify it"
+                               " in parameters.kapitan.secrets.vaultkv.auth and use --target-name or -t")
+
+        secret_obj = VaultSecret(_data, parameter=parameter, encoding=encoding)
+        tag = '?{{vaultkv:{}}}'.format(token_path)
+        ref_controller[tag] = secret_obj
 
     elif token_name.startswith("plain:"):
         type_name, token_path = token_name.split(":")
@@ -513,34 +489,8 @@
         tag = '?{{plain:{}}}'.format(token_path)
         ref_controller[tag] = ref_obj
 
-    elif token_name.startswith("vaultkv:"):
-        type_name, token_path = token_name.split(":")
-        _data = data.encode()
-        parameter = {}
-        encoding = 'original'
-        if args.base64:
-            encoding = 'base64'
-        if args.target_name:
-            inv = inventory_reclass(args.inventory_path)
-            kap_inv_params = inv['nodes'][args.target_name]['parameters']['kapitan']
-            if 'secrets' not in kap_inv_params:
-                raise KapitanError("parameters.kapitan.secrets not defined in {}".format(args.target_name))
-
-            parameter = kap_inv_params['secrets']['vaultkv']
-        if parameter.get('auth') is None:
-            raise KapitanError("No Authentication type parameter Specified. Specify it"
-                               " in parameters.kapitan.secrets.vaultkv.auth and use --target-name or -t")
-
-        secret_obj = VaultSecret(_data, parameter=parameter, encoding=encoding)
-        tag = '?{{vaultkv:{}}}'.format(token_path)
-        ref_controller[tag] = secret_obj
-
     else:
-<<<<<<< HEAD
-        fatal_error("Invalid token: {name}. Try using gpg/gkms/awskms/vaultkv/ref:{name}".format(name=token_name))
-=======
-        fatal_error("Invalid token: {name}. Try using gpg/gkms/awskms/base64/plain:{name}".format(name=token_name))
->>>>>>> da4ea9a8
+        fatal_error("Invalid token: {name}. Try using gpg/gkms/awskms/vaultkv/base64/plain:{name}".format(name=token_name))
 
 
 def secret_update(args, ref_controller):
@@ -691,7 +641,7 @@
 
             elif token_path.startswith("?{awskms:"):
                 if not awskey:
-                    yogger.debug("secret_update_validate: target: %s has no inventory awskms key, skipping %s", target_name, token_path)
+                    logger.debug("secret_update_validate: target: %s has no inventory awskms key, skipping %s", target_name, token_path)
                     continue
                 secret_obj = ref_controller[token_path]
                 if awskey != secret_obj.key:
