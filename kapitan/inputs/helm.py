#!/usr/bin/env python3

# Copyright 2019 The Kapitan Authors
# SPDX-FileCopyrightText: 2020 The Kapitan Authors <kapitan-admins@googlegroups.com>
#
# SPDX-License-Identifier: Apache-2.0

import logging
import os
import tempfile

import yaml
import base64


from kapitan.errors import CompileError, HelmTemplateError
from kapitan.helm_cli import helm_cli
from kapitan.inputs.base import CompiledFile, InputType
from kapitan.inputs.kadet import BaseModel, BaseObj, Dict

logger = logging.getLogger(__name__)

HELM_DENIED_FLAGS = {
    "dry-run",
    "generate-name",
    "help",
    "output-dir",
    "show-only",
}

HELM_DEFAULT_FLAGS = {"--include-crds": True, "--skip-tests": True}


class Helm(InputType):
    def __init__(self, compile_path, search_paths, ref_controller, args):
        super().__init__("helm", compile_path, search_paths, ref_controller)

        self.helm_values_files = args.get("helm_values_files")
        self.helm_params = args.get("helm_params") or {}
        self.helm_path = args.get("helm_path")
        self.file_path = None
        self.helm_secrets = args.get("helm_secrets", False)
        self.encode_base64 = args.get("encode_base64", False)

        self.helm_values_file = None
        if "helm_values" in args:
            self.helm_values_file = write_helm_values_file(args["helm_values"])

        self.kube_version = None
        if "kube_version" in args:
            logger.warning("passing kube_version is deprecated. Use api_versions helm flag instead.")
            self.kube_version = args["kube_version"]

    def compile_file(self, file_path, compile_path, ext_vars, **kwargs):
        """
        Render templates in file_path/templates and write to compile_path.
        file_path must be a directory containing helm chart.
        kwargs:
            reveal: default False, set to reveal refs on compile
            target_name: default None, set to current target being compiled
            helm_secrets: default False, set to decode b64-encoded refs in kinds 'Secret' and 'ConfigMap'
        """
        reveal = kwargs.get("reveal", False)
        target_name = kwargs.get("target_name", None)
<<<<<<< HEAD
        helm_secrets = kwargs.get("helm_secrets", False) or self.helm_secrets
        encode_base64 = kwargs.get("encode_base64", False) or self.encode_base64
=======
        indent = kwargs.get("indent", 2)
>>>>>>> 8096709f

        if self.file_path is not None:
            raise CompileError(
                "The same helm input was compiled with different input paths, which will give a wrong result."
                + f" The input paths found are: {self.file_path} and {file_path}."
                + f" The search paths were: {self.search_paths}."
            )
        self.file_path = file_path

        temp_dir = tempfile.mkdtemp()
        os.makedirs(os.path.dirname(compile_path), exist_ok=True)
        # save the template output to temp dir first
        _, error_message = self.render_chart(
            chart_dir=file_path,
            output_path=temp_dir,
            helm_path=self.helm_path,
            helm_params=self.helm_params,
            helm_values_file=self.helm_values_file,
            helm_values_files=self.helm_values_files,
        )
        if error_message:
            raise HelmTemplateError(error_message)

        walk_root_files = os.walk(temp_dir)
        for current_dir, _, files in walk_root_files:
            for file in files:  # go through all the template files
                rel_dir = os.path.relpath(current_dir, temp_dir)
                rel_file_name = os.path.join(rel_dir, file)
                full_file_name = os.path.join(current_dir, file)
                with open(full_file_name, "r") as f:
                    item_path = os.path.join(compile_path, rel_file_name)
                    os.makedirs(os.path.dirname(item_path), exist_ok=True)
                    with CompiledFile(
                        item_path,
                        self.ref_controller,
                        mode="w",
                        reveal=reveal,
                        target_name=target_name,
<<<<<<< HEAD
                        encode_base64=encode_base64,
=======
                        indent=indent,
>>>>>>> 8096709f
                    ) as fp:
                        yml_obj = list(yaml.safe_load_all(f))
                        if helm_secrets:
                            yml_obj = check_data_for_b64(yml_obj)
                        fp.write_yaml(yml_obj)
                        logger.debug("Wrote file %s to %s", full_file_name, item_path)

        self.helm_values_file = None  # reset this
        self.helm_params = {}
        self.helm_values_files = []

    def default_output_type(self):
        return None

    def render_chart(
        self, chart_dir, output_path, helm_path, helm_params, helm_values_file, helm_values_files
    ):
        helm_flags = dict(HELM_DEFAULT_FLAGS)
        # add to flags if set
        if self.kube_version:
            helm_flags["--api-versions"] = self.kube_version

        return render_chart(
            chart_dir,
            output_path,
            helm_path,
            helm_params,
            helm_values_file,
            helm_values_files,
            helm_flags=helm_flags,
        )


def render_chart(
    chart_dir,
    output_path,
    helm_path,
    helm_params,
    helm_values_file,
    helm_values_files,
    helm_flags=None,
):
    """
    Renders chart in chart_dir
    Returns tuple with output and error_message
    """
    args = ["template"]

    name = helm_params.pop("name", None)
    output_file = helm_params.pop("output_file", None)

    if helm_flags is None:
        helm_flags = HELM_DEFAULT_FLAGS

    for param, value in helm_params.items():
        if len(param) == 1:
            raise ValueError(f"invalid helm flag: '{param}'. helm_params supports only long flag names")

        if "-" in param:
            raise ValueError(f"helm flag names must use '_' and not '-': {param}")

        param = param.replace("_", "-")

        if param in ("set", "set-file", "set-string"):
            raise ValueError(
                f"helm '{param}' flag is not supported. Use 'helm_values' to specify template values"
            )

        if param == "values":
            raise ValueError(
                f"helm '{param}' flag is not supported. Use 'helm_values_files' to specify template values files"
            )

        if param in HELM_DENIED_FLAGS:
            raise ValueError(f"helm flag '{param}' is not supported.")

        helm_flags[f"--{param}"] = value

    # 'release_name' used to be the "helm template" [NAME] parameter.
    # For backward compatibility, assume it is the '--release-name' flag only if its value is a bool.
    release_name = helm_flags.get("--release-name")
    if release_name is not None and not isinstance(release_name, bool):
        logger.warning("using 'release_name' to specify the output name is deprecated. Use 'name' instead")
        del helm_flags["--release-name"]
        # name is used in place of release_name if both are specified
        name = name or release_name

    for flag, value in helm_flags.items():
        # boolean flag should be passed when present, and omitted when not specified
        if isinstance(value, bool):
            if value:
                args.append(flag)
        else:
            args.append(flag)
            args.append(str(value))

    """renders helm chart located at chart_dir, and stores the output to output_path"""
    if helm_values_file:
        args.append("--values")
        args.append(helm_values_file)

    if helm_values_files:
        for file_name in helm_values_files:
            args.append("--values")
            args.append(file_name)

    if not output_file and output_path not in (None, "-"):
        args.append("--output-dir")
        args.append(output_path)

    if "name_template" not in helm_flags:
        args.append(name or "--generate-name")

    # uses absolute path to make sure helm interprets it as a
    # local dir and not a chart_name that it should download.
    args.append(chart_dir)

    # If output_path is '-', output is a string with rendered chart
    if output_path == "-":
        _, helm_output = tempfile.mkstemp(".helm_output.yml", text=True)
        with open(helm_output, "w+") as f:
            error_message = helm_cli(helm_path, args, stdout=f)
            f.seek(0)
            return (f.read(), error_message)

    if output_file:
        with open(os.path.join(output_path, output_file), "wb") as f:
            # can't be verbose when capturing stdout
            error_message = helm_cli(helm_path, args, stdout=f)
            return ("", error_message)
    else:
        error_message = helm_cli(helm_path, args, verbose="--debug" in helm_flags)
        return ("", error_message)


def write_helm_values_file(helm_values: dict):
    """
    Dump helm values into a yaml file whose path will
    be passed over to helm binary
    """
    _, helm_values_file = tempfile.mkstemp(".helm_values.yml", text=True)
    with open(helm_values_file, "w") as fp:
        yaml.safe_dump(helm_values, fp)

    return helm_values_file


class HelmChart(BaseModel):
    """
    Returns rendered helm chart in chart_dir
    Each rendered file will be a key in self.root

    Requires chart_dir to exist (it will not download it)
    """

    chart_dir: str
    helm_params: dict = {}
    helm_values: dict = {}
    helm_path: str = None

    def new(self):
        for obj in self.load_chart():
            self.root[
                f"{obj['metadata']['name'].lower()}-{obj['kind'].lower().replace(':','-')}"
            ] = BaseObj.from_dict(obj)

    def load_chart(self):
        helm_values_file = None
        if self.helm_values != {}:
            helm_values_file = write_helm_values_file(self.helm_values)
        output, error_message = render_chart(
            self.chart_dir, "-", self.helm_path, self.helm_params, helm_values_file, None
        )
        if error_message:
            raise HelmTemplateError(error_message)

        return yaml.safe_load_all(output)


def check_data_for_b64(yml_obj):
    """
    check for .data in kind: Secret / ConfigMap
    replace b64 encoded strings
    """
    for item in yml_obj:
        kind = item.get("kind", None)
        if kind and (kind == "Secret" or kind == "ConfigMap"):
            if item.get("data", None):
                # Option 1:
                # item["data"] = replace_b64_refs(item["data"])

                # Option 2:
                item["stringData"] = replace_b64_refs(item["data"])
                item.pop("data")

    return yml_obj


def replace_b64_refs(yml_obj):
    """
    recursively check if string is b64 encoded
    decode all base64 encoded strings, especially secrets
    """
    if isinstance(yml_obj, dict):
        for k, v in yml_obj.items():
            yml_obj[k] = replace_b64_refs(v)
    elif isinstance(yml_obj, list):
        yml_obj = [replace_b64_refs(item) for item in yml_obj]
    elif isinstance(yml_obj, str):
        # check if string is b64 encoded
        try:
            # the string could be encoded several times
            while True:
                if base64.b64encode(base64.b64decode(yml_obj)).decode() == yml_obj:
                    yml_obj = base64.b64decode(yml_obj).decode()
        except Exception as e:
            pass
    return yml_obj<|MERGE_RESOLUTION|>--- conflicted
+++ resolved
@@ -62,12 +62,9 @@
         """
         reveal = kwargs.get("reveal", False)
         target_name = kwargs.get("target_name", None)
-<<<<<<< HEAD
         helm_secrets = kwargs.get("helm_secrets", False) or self.helm_secrets
         encode_base64 = kwargs.get("encode_base64", False) or self.encode_base64
-=======
         indent = kwargs.get("indent", 2)
->>>>>>> 8096709f
 
         if self.file_path is not None:
             raise CompileError(
@@ -106,11 +103,8 @@
                         mode="w",
                         reveal=reveal,
                         target_name=target_name,
-<<<<<<< HEAD
                         encode_base64=encode_base64,
-=======
                         indent=indent,
->>>>>>> 8096709f
                     ) as fp:
                         yml_obj = list(yaml.safe_load_all(f))
                         if helm_secrets:
