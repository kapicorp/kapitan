repos:
  - repo: https://github.com/psf/black
    rev: 22.10.0
    hooks:
    - id: black
<<<<<<< HEAD
      language_version: python3
=======
>>>>>>> ab7151fa
  - repo: https://github.com/igorshubovych/markdownlint-cli
    rev: v0.32.2
    hooks:
    - id: markdownlint-fix<|MERGE_RESOLUTION|>--- conflicted
+++ resolved
@@ -3,10 +3,6 @@
     rev: 22.10.0
     hooks:
     - id: black
-<<<<<<< HEAD
-      language_version: python3
-=======
->>>>>>> ab7151fa
   - repo: https://github.com/igorshubovych/markdownlint-cli
     rev: v0.32.2
     hooks:
