--- conflicted
+++ resolved
@@ -5,9 +5,6 @@
 
 | Organization                                      | Contact (optional)                        | Notes |
 |---------------------------------------------------|-------------------------------------------| ----- |
+| [Airfund](https://airfund.io) | [@pbrissaud](https://github.com/pbrissaud) | Used to generate Kubernetes resources |
 | [Isomorphic Labs](https://www.isomorphiclabs.com) | [@ademariag](https://github.com/ademariag) | Used to generate Kubernetes and Terraform resources, documentation and scripts |
-<<<<<<< HEAD
-| [Airfund](https://airfund.io) | [@pbrissaud](https://github.com/pbrissaud) | Used to generate Kubernetes resources |
-=======
-| [neXenio GmbH](https://www.nexenio.com) | [@DaMo86](https://github.com/DaMo86) | Used to generate Kubernetes, documentation and scripts |
->>>>>>> d193c3c7
+| [neXenio GmbH](https://www.nexenio.com) | [@DaMo86](https://github.com/DaMo86) | Used to generate Kubernetes, documentation and scripts |