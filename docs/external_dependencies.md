--- conflicted
+++ resolved
@@ -34,13 +34,9 @@
 
 Use the `--force-fetch` flag to force fetch (update cache with freshly fetched dependencies) and overwrite any existing item sharing the same name in the `output_path`.
 
-<<<<<<< HEAD
-```shell
-kapitan compile --fetch --force
-=======
-```
+
+```shell
 $ kapitan compile --force-fetch
->>>>>>> 558f1f79
 ```
 
 Use the `--cache` flag to cache the fetched items in the `.dependency_cache` directory in the root project directory.
