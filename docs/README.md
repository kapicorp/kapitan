# :kapitan-logo: **Kapitan: Keep your ship together**

![GitHub Sponsors](https://img.shields.io/github/sponsors/kapicorp?style=for-the-badge)
![GitHub Stars](https://img.shields.io/github/stars/kapicorp/kapitan?style=for-the-badge)

**`Kapitan`** aims to be your *one-stop tool* to help you manage the ever growing complexity of your configurations.

* :fontawesome-brands-slack: Join the community [`#kapitan`](https://kubernetes.slack.com/archives/C981W2HD3)
* :fontawesome-brands-github: Help us grow: [give us a star](https://github.com/kapicorp/kapitan/stargazers) or even better [sponsor our project](pages/contribute/sponsor/)

## Why do I need **Kapitan**? 

> I use [`Helm`](https://helm.sh)/[`Kustomize`](https://kustomize.io/)/that-new-kid-on-the-block

**Kapitan** allows you to bring all your configuration needs under one home, creating a uniform way to manage your configuration that no other tool provides. Seamlessly manage configurations for Kubernetes, Terraform and any other application. Integrate with Helm (and even Kustomize). Safely store your secrets using a range of Secret Backends

[Longer answer](pages/blog/2022-12-04.md#why-do-i-need-kapitan)

!!! info
        We are working hard to update all our documentation. Please reach out if you notice something that needs improving or you have other questions or comments. 

## Dazzle me with a demo

![demo](images/kapitan-demo.gif)


<<<<<<< HEAD
[![Releases](https://img.shields.io/github/release/kapicorp/kapitan.svg)](https://github.com/kapicorp/kapitan/releases)

!!! success "recommended"
    ### Docker
    ![Docker Pulls](https://img.shields.io/docker/pulls/kapicorp/kapitan)
    [![Docker Image Size](https://img.shields.io/docker/image-size/kapicorp/kapitan/latest.svg)](https://hub.docker.com/r/kapicorp/kapitan)
    [![Docker](https://github.com/kapicorp/kapitan/workflows/Docker%20Build%20and%20Push/badge.svg)](https://github.com/kapicorp/kapitan/actions?query=workflow%3A%22Docker+Build+and+Push%22)



    
    === "Linux"

        ```shell
        alias kapitan="docker run -t --rm -u $(id -u) -v $(pwd):/src:delegated kapicorp/kapitan"
        kapitan -h
        ```

    === "Mac"

        ```shell
        alias kapitan="docker run -t --rm -v $(pwd):/src:delegated kapicorp/kapitan"
        kapitan -h
        ```

### Pip 

#### Install Python

![Python version](https://img.shields.io/pypi/pyversions/kapitan)
![Unit Tests](https://github.com/kapicorp/kapitan/actions/workflows/test.yml/badge.svg)
=== "Linux"

    ```shell
    sudo apt-get update && sudo apt-get install -y python3 python3-pip python3-yaml
    ```

=== "Mac"

    ```shell
    brew install python3 libyaml libmagic
    ```

#### Install Kapitan using pip

![downloads](https://img.shields.io/pypi/dm/kapitan)

##### User

=== "Linux"

    !!! note ""
        `kapitan` will be installed in `$HOME/.local/lib/python3/bin`

    ```shell
    pip3 install --user --upgrade kapitan
    ```

=== "Mac"

    !!! note ""
        `kapitan` will be installed in `$HOME/Library/Python/3/bin`

    ```shell
    pip3 install --user --upgrade kapitan
    ```


##### System-wide

!!! attention "not recommended"

    ```shell
    sudo pip3 install --upgrade kapitan
    ```
=======
>>>>>>> 542119b2

## Related projects

* [Tesoro](https://github.com/kapicorp/tesoro) - Kubernetes Admission Controller for Kapitan Secrets
* [Kapitan Reference](https://github.com/kapicorp/kapitan-reference) - our reference repository to get started with Kapitan<|MERGE_RESOLUTION|>--- conflicted
+++ resolved
@@ -24,84 +24,6 @@
 ![demo](images/kapitan-demo.gif)
 
 
-<<<<<<< HEAD
-[![Releases](https://img.shields.io/github/release/kapicorp/kapitan.svg)](https://github.com/kapicorp/kapitan/releases)
-
-!!! success "recommended"
-    ### Docker
-    ![Docker Pulls](https://img.shields.io/docker/pulls/kapicorp/kapitan)
-    [![Docker Image Size](https://img.shields.io/docker/image-size/kapicorp/kapitan/latest.svg)](https://hub.docker.com/r/kapicorp/kapitan)
-    [![Docker](https://github.com/kapicorp/kapitan/workflows/Docker%20Build%20and%20Push/badge.svg)](https://github.com/kapicorp/kapitan/actions?query=workflow%3A%22Docker+Build+and+Push%22)
-
-
-
-    
-    === "Linux"
-
-        ```shell
-        alias kapitan="docker run -t --rm -u $(id -u) -v $(pwd):/src:delegated kapicorp/kapitan"
-        kapitan -h
-        ```
-
-    === "Mac"
-
-        ```shell
-        alias kapitan="docker run -t --rm -v $(pwd):/src:delegated kapicorp/kapitan"
-        kapitan -h
-        ```
-
-### Pip 
-
-#### Install Python
-
-![Python version](https://img.shields.io/pypi/pyversions/kapitan)
-![Unit Tests](https://github.com/kapicorp/kapitan/actions/workflows/test.yml/badge.svg)
-=== "Linux"
-
-    ```shell
-    sudo apt-get update && sudo apt-get install -y python3 python3-pip python3-yaml
-    ```
-
-=== "Mac"
-
-    ```shell
-    brew install python3 libyaml libmagic
-    ```
-
-#### Install Kapitan using pip
-
-![downloads](https://img.shields.io/pypi/dm/kapitan)
-
-##### User
-
-=== "Linux"
-
-    !!! note ""
-        `kapitan` will be installed in `$HOME/.local/lib/python3/bin`
-
-    ```shell
-    pip3 install --user --upgrade kapitan
-    ```
-
-=== "Mac"
-
-    !!! note ""
-        `kapitan` will be installed in `$HOME/Library/Python/3/bin`
-
-    ```shell
-    pip3 install --user --upgrade kapitan
-    ```
-
-
-##### System-wide
-
-!!! attention "not recommended"
-
-    ```shell
-    sudo pip3 install --upgrade kapitan
-    ```
-=======
->>>>>>> 542119b2
 
 ## Related projects
 
