# Kapitan References (Formerly Secrets)

Kapitan can manage references and secrets with the following key management services:

- GPG
- Google Cloud KMS (beta)
- AWS KMS (beta)
- Azure KMS (beta)
- Environment
- Vaultkv (read only support)
- Vaulttransit (encrypt, decrypt, update_key, rotate_key)

If you want to get started with secrets but don't have a GPG or KMS setup, you can also use the `base64` reference type. Note that `base64` is not encrypted and is intended for development purposes only. *Do not use base64 if you're storing sensitive information!*

## Using Secrets

The usual flow of creating and using an encrypted secret with kapitan is:

#### 1. Define your GPG recipients, Vault client parameters or KMS key

This is done in the inventory under `parameters.kapitan.secrets`.

Just like any other inventory parameters, this can be inherited from a common class or defined per target. For example, `common.yml` may contain:

```yaml
parameters:
  kapitan:
    vars:
      target: ${target_name}
      namespace: ${target_name}
    secrets:
      gpg:
        recipients:
          - name: example@kapitan.dev
            fingerprint: D9234C61F58BEB3ED8552A57E28DC07A3CBFAE7C
      gkms:
        key: 'projects/<project>/locations/<location>/keyRings/<keyRing>/cryptoKeys/<key>'
      awskms:
        key: 'alias/nameOfKey'
      azkms:
        key: 'https://<keyvault-name>.vault.azure.net/keys/<object-name>/<object-version>'
      vaultkv:
        VAULT_ADDR: http://127.0.0.1:8200
        auth: token
      vaulttransit:
        VAULT_ADDR: https://vault.example.com
        VAULT_TOKEN: s.mqWkI0uB6So0aHH0v0jyDs97
        VAULT_SKIP_VERIFY: "True"
        auth: token
        mount: mytransit
        key: 2022-02-13-test
```

#### 2. Create Your Secret

##### Manually via command line:

```shell
$ kapitan refs --write <secret_type>:path/to/secret/file -t <target_name> -f <secret_file>
```

​	where `<secret_type>` can be any of:

- `base64`: base64 (not encrypted!)
- `gpg`: GPG
- `gkms`: Google Cloud KMS
- `awskms`: AWS KMS
- `azkms`: Azure KMS
- `vaultkv`: Hashicorp Vault with kv/kv-v2 secret engine
- `vaulttransit`: Hashicorp Vault with transit secret engine

Kapitan will inherit the secrets configuration for the specified target, and encrypt and save your secret into `<path/to/secret/file>`.

##### Automatically

When referencing your secret in the inventory during compile, you can use the following functions to automatically generate, encrypt and save your secret:

- `random` - Generates a random textstring with characters of given pool. Use one of:
  - `str` : generator function for alphanumeric characters, will be url-token-safe
  - `int` : generator function for digits (0-9)
  - `loweralpha` : generator function for lowercase letters (a-z)
  - `upperalpha` : generator function for uppercase letters (A-Z)
  - `loweralphanum` : generator function for lowercase letters and numbers (a-z and 0-9)
  - `upperalphanum` : generator function for uppercase letters and numbers (A-Z and 0-9)
  - `special` : generator function for alphanumeric characters and given special characters(third parameter)

  You can optionally pass the length you want i.e. `||random:str:32`
- `base64` - base64 encodes your secret; to be used as a secondary function i.e. `||random:str|base64`
- `sha256` - sha256 hashes your secret; to be used as a secondary function i.e. `||random:str|sha256`. You can optionally pass a salt i.e `||random:str|sha256:salt` -> becomes `sha256("salt:<generated random string>")`
- `reveal` - Decrypts a secret; to be used as a secondary function, useful for reuse of a secret like for different encodings i.e `||reveal:path/to/secret|base64`
- `rsa` - Generates an RSA 4096 private key (PKCS#8). You can optionally pass the key size i.e. `||rsa:2048`
- `ed25519` - Generates a ed25519 private key (PKCS#8).
- `publickey` - Derives the public key from a revealed private key i.e. `||reveal:path/to/encrypted_private_key|publickey`
- `rsapublic` - Derives an RSA public key from a revealed private key i.e. `||reveal:path/to/encrypted_private_key|rsapublic` (deprecated, use `publickey` instead)
<<<<<<< HEAD
- `loweralphanum` - Generates a DNS-compliant text string (a-z and 0-9), containing lower alphanum chars `||`
- `basicauth` - Generates a base64 encoded pair of `username:password`, i.e. `||basicauth:username:password`
=======
>>>>>>> 558f1f79

*Note*: The first operator here `||` is more similar to a logical OR. If the secret file doesn't exist, kapitan will generate it and apply the functions after the `||`. If the secret file already exists, no functions will run.

*Note*: If you use `|reveal:/path/secret`, when changing the `/path/secret` file make sure you also delete any secrets referencing `/path/secret` so kapitan can regenerate them.

*Note*: `vaultkv` can't be used to generate secrets automatically for now, manually create the secret using the command line.

#### 3. Reference your secrets in your classes/targets and run `kapitan compile`

Secrets can be referenced in the format `?{<secret_type>:path/to/secret/file}`.

For example, assume for now that your GPG-encrypted secret is already stored in a file at `targets/secrets/mysql_password`. This can be referenced in the inventory in the following format:

```yaml
users:
  root:
    # If 'secrets/targets/${target_name}/mysql/password' doesn't exist, we can automatically generate a random b64-encoded password as follows
    password: ?{gpg:targets/${target_name}/mysql/password||random:str|base64}
```

During compile, kapitan will search for the path `targets/${target_name}/mysql/password`. Should it not exist, then it will automatically generate a random base64 password and save it to that path.

#### 4. Reveal and use the secrets

You can reveal the secrets referenced in the outputs of `kapitan compile` via:

```
$ kapitan refs --reveal -f path/to/rendered/template
```

For example, `compiled/minikube-mysql/manifests/mysql_secret.yml` with the following content:

```yaml
apiVersion: v1
data:
  MYSQL_ROOT_PASSWORD: ?{gpg:targets/minikube-mysql/mysql/password:ec3d54de}
  MYSQL_ROOT_PASSWORD_SHA256: ?{gpg:targets/minikube-mysql/mysql/password_sha256:122d2732}
kind: Secret
metadata:
  annotations: {}
  labels:
    name: example-mysql
  name: example-mysql
  namespace: minikube-mysql
type: Opaque
```

can be revealed as follows:

```
$ kapitan refs --reveal -f compiled/minikube-mysql/manifests/mysql_secret.yml
```

This will substitute the referenced secrets with the actual decrypted secrets stored at the referenced paths and display the file content.

You can also use:

```
$ kapitan refs --reveal --ref-file refs/targets/all-glob/mysql/password
```

or

```
$ kapitan refs --reveal --tag "?{base64:targets/all-glob/mysql/password}"
$ # or
$ kapitan refs --reveal --tag "?{base64:targets/all-glob/mysql/password:3192c15c}"
```

for more convenience.

#### 5. Compile refs in embedded format

This allows revealing compiled files without needing access to ref files by using:

```
$ kapitan compile --embed-refs
```

Compiled files containing refs will now have the references embedded in the compiled file under the following format (gkms backend used as an example):

```
?{gkms:ReallyLongBase64HereZ2FyZ2FiZQo=:embedded}
```

Which means that compiled outputs can now be completely distributed (e.g. in CI/CD systems that apply changes) without the need to access the refs directory.

You can also check out [Tesoro](https://github.com/kapicorp/tesoro) for Kubernetes which will reveal embedded secret refs in the cluster.

## Secret Sub-Variables

As illustrated above, one file corresponds to one secret. It is now possible for users who would like to reduce the decryption overhead to manually create a yaml file that contains multiple secrets, each of which can be referenced by its object key. For example, consider the secret file `refs/mysql_secrets`:

```yaml
mysql_passwords:
  secret_foo: hello_world
  secret_bar: 54321password
```

This can be manually encrypted by:

```
$ kapitan refs --write gpg:components/secrets/mysql_secrets -t prod -f secrets/mysql_secrets
```

To reference `secret_foo`inside this file, you can specify it in the inventory as follows:

`secret_foo: ${gpg:components/secrets/mysql_secrets@mysql_passwords.secret_foo}`

### Environment References Backend

It may be useful in some occasions when revealing references to have the values for the reference dynamically
come from the environment in which Kapitan is executing. This backend provides such functionality. It will attempt
to locate a value for a reference from the environment using a prefixed variable *`$KAPITAN_VAR_*`* convention
and use this value with the refs command.

```shell
$ echo "my_default_value" | kapitan refs --write env:path/to/secret_inside_kapitan -t <target_name> -f -
```

When this reference is created and then referred to in the parameters, it will use the last path component, from a
split, to locate a variable in the current environment to use as the value. If this variable cannot be found in the
environment, it will use the default value written to the refs file on the filesystem.

```yaml
parameters:
  mysql_passwordS:
    secret_foo: ?{env:my/mysql/mysql_secret_foo}
    secret_bar: ?{env:my/mysql/mysql_secret_bar}
```

When using the above parameters reference, values would be consulted in the environment from the following
variables:

* `$KAPITAN_VAR_mysql_secret_foo`
* `$KAPITAN_VAR_mysql_secret_bar`


### Vaultkv Secret Backend (Read Only) - Addons

Considering a key-value pair like `my_key`:`my_secret` in the path `secret/foo/bar` in a kv-v2(KV version 2) secret engine on the vault server, to use this as a secret use:

```shell
$ echo "foo/bar:my_key"  | kapitan refs --write vaultkv:path/to/secret_inside_kapitan -t <target_name> -f -
```

Parameters in the secret file are collected from the inventory of the target we gave from CLI `-t <target_name>`. If target isn't provided then kapitan will identify the variables from the environment when revealing secret.

Environment variables that can be defined in kapitan inventory are `VAULT_ADDR`, `VAULT_NAMESPACE`, `VAULT_SKIP_VERIFY`, `VAULT_CLIENT_CERT`, `VAULT_CLIENT_KEY`, `VAULT_CAPATH` & `VAULT_CACERT`.
Extra parameters that can be defined in inventory are:
* `auth`: specify which authentication method to use like `token`,`userpass`,`ldap`,`github` & `approle`
* `mount`: specify the mount point of key's path. e.g if path=`alpha-secret/foo/bar` then `mount: alpha-secret` (default `secret`)
* `engine`: secret engine used, either `kv-v2` or `kv` (default `kv-v2`)
Environment variables cannot be defined in inventory are `VAULT_TOKEN`,`VAULT_USERNAME`,`VAULT_PASSWORD`,`VAULT_ROLE_ID`,` VAULT_SECRET_ID`.

```yaml
parameters:
  kapitan:
    secrets:
      vaultkv:
        auth: userpass
        engine: kv-v2
        mount: team-alpha-secret
        VAULT_ADDR: http://127.0.0.1:8200
        VAULT_NAMESPACE: CICD-alpha
        VAULT_SKIP_VERIFY: false
        VAULT_CLIENT_KEY: /path/to/key
        VAULT_CLIENT_CERT: /path/to/cert
```

### Vaulttransit Secret Backend - Addons

Considering a key-value pair like `my_key`:`my_secret` in the path `secret/foo/bar` in a transit secret engine on the vault server, to use this as a secret use:

```shell
$ echo "any.value:whatever-you_may*like"  | kapitan refs --write vaulttransit:my_target/to/secret_inside_kapitan -t <target_name> -f -
```

Parameters in the secret file are collected from the inventory of the target we gave from CLI `-t <target_name>`. If target isn't provided then kapitan will identify the variables from the environment when revealing secret.

Environment variables that can be defined in kapitan inventory are `VAULT_ADDR`, `VAULT_NAMESPACE`, `VAULT_SKIP_VERIFY`, `VAULT_CLIENT_CERT`, `VAULT_CLIENT_KEY`, `VAULT_CAPATH` & `VAULT_CACERT`.
Extra parameters that can be defined in inventory are:
* `auth`: specify which authentication method to use like `token`,`userpass`,`ldap`,`github` & `approle`
* `mount`: specify the mount point of key's path. e.g if path=`my_mount` (default `transit`)
* `crypto_key`: Name of the `encryption key` defined in vault
* `always_latest`: Always rewrap ciphertext to latest rotated crypto_key version
Environment variables cannot be defined in inventory are `VAULT_TOKEN`,`VAULT_USERNAME`,`VAULT_PASSWORD`,`VAULT_ROLE_ID`,` VAULT_SECRET_ID`.

```yaml
parameters:
  kapitan:
    vars:
      target: my_target
      namespace: my_namespace
    secrets:
      vaulttransit:
        VAULT_ADDR: http://vault.example.com:8200
        VAULT_TOKEN: s.i53a1DL83REM61UxlJKLdQDY
        VAULT_SKIP_VERIFY: "True"
        auth: token
        mount: transit
        crypto_key: new_key
        always_latest: False
parameters:
  target_name: secrets
  kapitan:
    secrets:
      vaulttransit:
        VAULT_ADDR: http://127.0.0.1:8200
        VAULT_TOKEN: s.i53a1DL83REM61UxlJKLdQDY
        VAULT_SKIP_VERIFY: "True"
        auth: token
        mount: transit
        crypto_key: key
        always_latest: False
```

### Azure KMS Secret Backend

To encrypt secrets using keys stored in Azure's Key Vault, a `key_id` is required to identify an Azure key object uniquely.
It should be of the form `https://{keyvault-name}.vault.azure.net/{object-type}/{object-name}/{object-version}`.

#### Defining the KMS key

This is done in the inventory under `parameters.kapitan.secrets`.
```yaml
parameters:
  kapitan:
    vars:
      target: ${target_name}
      namespace: ${target_name}
    secrets:
      azkms:
        key: 'https://<keyvault-name>.vault.azure.net/keys/<object-name>/<object-version>'
```
The key can also be specified using the `--key` flag

#### Creating a secret

Secrets can be created using any of the methods described in the ["creating your secret"](##2.-Create-Your-Secret) section.

For example, if the key is defined in the `prod` target file
```shell
$ echo "my_encrypted_secret" | kapitan refs --write azkms:path/to/secret_inside_kapitan -t prod -f -
```
Using the `--key` flag and a `key_id`
```shell
$ echo "my_encrypted_secret" | kapitan refs --write azkms:path/to/secret_inside_kapitan --key=<key_id> -f -
```
#### Referencing and revealing a secret
Secrets can be [referenced](####3.-Reference-your-secrets-in-your-classes/targets-and-run-`kapitan-compile`) and [revealed](####4.-Reveal-and-use-the-secrets) in any of the ways described above.

For example, to reveal the secret stored at `path/to/secret_inside_kapitan`
```shell
$ kapitan refs --reveal --tag "?{azkms:path/to/secret_inside_kapitan}"
```


*Note:* Cryptographic algorithm used for encryption is _rsa-oaep-256_.
<|MERGE_RESOLUTION|>--- conflicted
+++ resolved
@@ -92,11 +92,7 @@
 - `ed25519` - Generates a ed25519 private key (PKCS#8).
 - `publickey` - Derives the public key from a revealed private key i.e. `||reveal:path/to/encrypted_private_key|publickey`
 - `rsapublic` - Derives an RSA public key from a revealed private key i.e. `||reveal:path/to/encrypted_private_key|rsapublic` (deprecated, use `publickey` instead)
-<<<<<<< HEAD
-- `loweralphanum` - Generates a DNS-compliant text string (a-z and 0-9), containing lower alphanum chars `||`
 - `basicauth` - Generates a base64 encoded pair of `username:password`, i.e. `||basicauth:username:password`
-=======
->>>>>>> 558f1f79
 
 *Note*: The first operator here `||` is more similar to a logical OR. If the secret file doesn't exist, kapitan will generate it and apply the functions after the `||`. If the secret file already exists, no functions will run.
 
