# Kapitan References (Formerly Secrets)

Kapitan can manage references and secrets with the following key management services:

- GPG
- Google Cloud KMS (beta)
- AWS KMS (beta)
- Environment
- Vaultkv (read only support)
- Google Secret Manager (read only support)

If you want to get started with secrets but don't have a GPG or KMS setup, you can also use the `base64` reference type. Note that `base64` is not encrypted and is intended for development purposes only. *Do not use base64 if you're storing sensitive information!*

## Using Secrets

The usual flow of creating and using an encrypted secret with kapitan is:

#### 1. Define your GPG recipients, Vault client parameters or KMS key

This is done in the inventory under `parameters.kapitan.secrets`.

Just like any other inventory parameters, this can be inherited from a common class or defined per target. For example, `common.yml` may contain:

```yaml
parameters:
  kapitan:
    vars:
      target: ${target_name}
      namespace: ${target_name}
    secrets:
      gpg:
        recipients:
          - name: example@kapitan.dev
            fingerprint: D9234C61F58BEB3ED8552A57E28DC07A3CBFAE7C
      gkms:
        key: 'projects/<project>/locations/<location>/keyRings/<keyRing>/cryptoKeys/<key>'
      awskms:
        key: 'alias/nameOfKey'
      vaultkv:
        VAULT_ADDR: http://127.0.0.1:8200
        auth: token
      gsm:
        project_id: 'GCP Project ID'
```

#### 2. Create Your Secret

##### Manually via command line:

```shell
$ kapitan refs --write <secret_type>:path/to/secret/file -t <target_name> -f <secret_file>
```

​	where `<secret_type>` can be any of:

- `base64`: base64 (not encrypted!)
- `gpg`: GPG
- `gkms`: Google Cloud KMS
- `awskms`: AWS KMS
- `vaultkv`: Hashicorp Vault with kv/kv-v2 secret engine
- `gsm`: Google Secret Manager

Kapitan will inherit the secrets configuration for the specified target, and encrypt and save your secret into `<path/to/secret/file>`.

##### Automatically

When referencing your secret in the inventory during compile, you can use the following functions to automatically generate, encrypt and save your secret:

<<<<<<< HEAD
```
randomstr - Generates a random string. You can optionally pass the length you want i.e. `||randomstr:32`
base64 - base64 encodes your secret; to be used as a secondary function i.e. `||randomstr|base64`
sha256 - sha256 hashes your secret; to be used as a secondary function i.e. `||randomstr|sha256`. You can optionally pass a salt i.e `||randomstr|sha256:salt` -> becomes `sha256("salt:<generated random string>")`
reveal - Decrypts a secret; to be used as a secondary function, useful for reuse of a secret like for different encodings i.e `||reveal:path/to/secret|base64`
rsa - Generates an RSA 4096 private key (PKCS#8). You can optionally pass the key size i.e. `||rsa:2048`
ed25519 - Generates a ed25519 private key (PKCS#8).
publickey - Derives the public key from a revealed private key i.e. `||reveal:path/to/encrypted_private_key|publickey`
rsapublic - Derives an RSA public key from a revealed private key i.e. `||reveal:path/to/encrypted_private_key|rsapublic` (deprecated, use `publickey` instead)
inputstr - Uses the string specified by you to write the secret; insert your secret after a colon i.e `||inputstr:your_text`

```
=======
- `randomstr` - Generates a random string. You can optionally pass the length you want i.e. `||randomstr:32`
- `base64` - base64 encodes your secret; to be used as a secondary function i.e. `||randomstr|base64`
- `sha256` - sha256 hashes your secret; to be used as a secondary function i.e. `||randomstr|sha256`. You can optionally pass a salt i.e `||randomstr|sha256:salt` -> becomes `sha256("salt:<generated random string>")`
- `reveal` - Decrypts a secret; to be used as a secondary function, useful for reuse of a secret like for different encodings i.e `||reveal:path/to/secret|base64`
- `rsa` - Generates an RSA 4096 private key (PKCS#8). You can optionally pass the key size i.e. `||rsa:2048`
- `ed25519` - Generates a ed25519 private key (PKCS#8).
- `publickey` - Derives the public key from a revealed private key i.e. `||reveal:path/to/encrypted_private_key|publickey`
- `rsapublic` - Derives an RSA public key from a revealed private key i.e. `||reveal:path/to/encrypted_private_key|rsapublic` (deprecated, use `publickey` instead)
>>>>>>> 1a075d5f

*Note*: The first operator here `||` is more similar to a logical OR. If the secret file doesn't exist, kapitan will generate it and apply the functions after the `||`. If the secret file already exists, no functions will run.

*Note*: If you use `|reveal:/path/secret`, when changing the `/path/secret` file make sure you also delete any secrets referencing `/path/secret` so kapitan can regenerate them.

*Note*: `vaultkv` can't be used to generate secrets automatically for now, manually create the secret using the command line.

#### 3. Reference your secrets in your classes/targets and run `kapitan compile`

Secrets can be referenced in the format `?{<secret_type>:path/to/secret/file}`.

For example, assume for now that your GPG-encrypted secret is already stored in a file at `targets/secrets/mysql_password`. This can be referenced in the inventory in the following format:

```yaml
users:
  root:
    # If 'secrets/targets/${target_name}/mysql/password' doesn't exist, we can automatically generate a random b64-encoded password as follows
    password: ?{gpg:targets/${target_name}/mysql/password|randomstr|base64}
```

During compile, kapitan will search for the path `targets/${target_name}/mysql/password`. Should it not exist, then it will automatically generate a random base64 password and save it to that path.

#### 4. Reveal and use the secrets

You can reveal the secrets referenced in the outputs of `kapitan compile` via:

```
$ kapitan refs --reveal -f path/to/rendered/template
```

For example, `compiled/minikube-mysql/manifests/mysql_secret.yml` with the following content:

```yaml
apiVersion: v1
data:
  MYSQL_ROOT_PASSWORD: ?{gpg:targets/minikube-mysql/mysql/password:ec3d54de}
  MYSQL_ROOT_PASSWORD_SHA256: ?{gpg:targets/minikube-mysql/mysql/password_sha256:122d2732}
kind: Secret
metadata:
  annotations: {}
  labels:
    name: example-mysql
  name: example-mysql
  namespace: minikube-mysql
type: Opaque
```

can be revealed as follows:

```
$ kapitan refs --reveal -f compiled/minikube-mysql/manifests/mysql_secret.yml
```

This will substitute the referenced secrets with the actual decrypted secrets stored at the referenced paths and display the file content.

You can also use:

```
$ kapitan refs --reveal --ref-file refs/targets/all-glob/mysql/password
```

or

```
$ kapitan refs --reveal --tag "?{base64:targets/all-glob/mysql/password}"
$ # or
$ kapitan refs --reveal --tag "?{base64:targets/all-glob/mysql/password:3192c15c}"
```

for more convenience.

#### 5. Compile refs in embedded format

This allows revealing compiled files without needing access to ref files by using:

```
$ kapitan compile --embed-refs
```

Compiled files containing refs will now have the references embedded in the compiled file under the following format (gkms backend used as an example):

```
?{gkms:ReallyLongBase64HereZ2FyZ2FiZQo=:embedded}
```

Which means that compiled outputs can now be completely distributed (e.g. in CI/CD systems that apply changes) without the need to access the refs directory.

You can also check out [Tesoro](https://github.com/kapicorp/tesoro) for Kubernetes which will reveal embedded secret refs in the cluster.

## Secret Sub-Variables

As illustrated above, one file corresponds to one secret. It is now possible for users who would like to reduce the decryption overhead to manually create a yaml file that contains multiple secrets, each of which can be referenced by its object key. For example, consider the secret file `refs/mysql_secrets`:

```yaml
mysql_passwords:
  secret_foo: hello_world
  secret_bar: 54321password
```

This can be manually encrypted by:

```
$ kapitan refs --write gpg:components/secrets/mysql_secrets -t prod -f secrets/mysql_secrets
```

To reference `secret_foo`inside this file, you can specify it in the inventory as follows:

`secret_foo: ${gpg:components/secrets/mysql_secrets@mysql_passwords.secret_foo}`

### Environment References Backend

It may be useful in some occasions when revealing references to have the values for the reference dynamically
come from the environment in which Kapitan is executing. This backend provides such functionality. It will attempt
to locate a value for a reference from the environment using a prefixed variable *`$KAPITAN_VAR_*`* convention
and use this value with the refs command.

```shell
$ echo "my_default_value" | kapitan refs --write env:path/to/secret_inside_kapitan -t <target_name> -f -
```

When this reference is created and then referred to in the parameters, it will use the last path component, from a
split, to locate a variable in the current environment to use as the value. If this variable cannot be found in the
environment, it will use the default value written to the refs file on the filesystem.

```yaml
parameters:
  mysql_passwordS:
    secret_foo: ?{env:my/mysql/mysql_secret_foo}
    secret_bar: ?{env:my/mysql/mysql_secret_bar}
```

When using the above parameters reference, values would be consulted in the environment from the following
variables:

* `$KAPITAN_VAR_mysql_secret_foo`
* `$KAPITAN_VAR_mysql_secret_bar`


### Vaultkv Secret Backend (Read Only) - Addons

Considering a key-value pair like `my_key`:`my_secret` in the path `secret/foo/bar` in a kv-v2(KV version 2) secret engine on the vault server, to use this as a secret use:

```shell
$ echo "foo/bar:my_key"  | kapitan refs --write vaultkv:path/to/secret_inside_kapitan -t <target_name> -f -
```

Parameters in the secret file are collected from the inventory of the target we gave from CLI `-t <target_name>`. If target isn't provided then kapitan will identify the variables from the environment when revealing secret.

Environment variables that can be defined in kapitan inventory are `VAULT_ADDR`, `VAULT_NAMESPACE`, `VAULT_SKIP_VERIFY`, `VAULT_CLIENT_CERT`, `VAULT_CLIENT_KEY`, `VAULT_CAPATH` & `VAULT_CACERT`.
Extra parameters that can be defined in inventory are:
* `auth`: specify which authentication method to use like `token`,`userpass`,`ldap`,`github` & `approle`
* `mount`: specify the mount point of key's path. e.g if path=`alpha-secret/foo/bar` then `mount: alpha-secret` (default `secret`)
* `engine`: secret engine used, either `kv-v2` or `kv` (default `kv-v2`)
Environment variables cannot be defined in inventory are `VAULT_TOKEN`,`VAULT_USERNAME`,`VAULT_PASSWORD`,`VAULT_ROLE_ID`,` VAULT_SECRET_ID`.

```yaml
parameters:
  kapitan:
    secrets:
      vaultkv:
        auth: userpass
        engine: kv-v2
        mount: team-alpha-secret
        VAULT_ADDR: http://127.0.0.1:8200
        VAULT_NAMESPACE: CICD-alpha
        VAULT_SKIP_VERIFY: false
        VAULT_CLIENT_KEY: /path/to/key
        VAULT_CLIENT_CERT: /path/to/cert
```
### Google Secret Manager Backend (Read-only)

In order to retrieve a secret from Google Secret Manager, kapitan needs the following:
- `project_id` : The id which uniquely identifies a GCP project
- `secret_id` : The GCP secret name
- `version_id` : The version of the secret (optional)

The `project_id` can be set in the following ways:

- As a part of target files
```yaml
parameters:
  kapitan:
    secrets:
      gsm:
        project_id: 'GCP Project ID'
```

- With the `--gcp-project-id` flag
```sh
$ kapitan refs --gcp-project-id=<Project_Id> --write gsm:/path/to/secret_id -f secret_id_file.txt
```

- With the `GCP_PROJECT_ID` environment variable
```sh
$ export GCP_PROJECT_ID=<Project_Id>
```

To use a `secret_id`, it has to be stored in the refs path. E.g if a `secret_id` is "secret-number", it has to be used in the following way:
```sh
$ echo "secret-number"  | kapitan refs --write gsm:path/to/secret_inside_kapitan -t <target_name> -f -
```
New `secret_id` can be saved from ref tags by using the `inputstr` function for more convenience.
E.g `?{gsm:path/to/secret_inside_kapitan:version_id||inputstr:secret-number}`

The `version_id` is set to "latest" by default and can be specified in the refs tag.
E.g `?{gsm:path/to/secret_inside_kapitan:version_id}`

*note* Kapitan is not responsible for authentication or access management to GCP.<|MERGE_RESOLUTION|>--- conflicted
+++ resolved
@@ -66,29 +66,15 @@
 
 When referencing your secret in the inventory during compile, you can use the following functions to automatically generate, encrypt and save your secret:
 
-<<<<<<< HEAD
-```
-randomstr - Generates a random string. You can optionally pass the length you want i.e. `||randomstr:32`
-base64 - base64 encodes your secret; to be used as a secondary function i.e. `||randomstr|base64`
-sha256 - sha256 hashes your secret; to be used as a secondary function i.e. `||randomstr|sha256`. You can optionally pass a salt i.e `||randomstr|sha256:salt` -> becomes `sha256("salt:<generated random string>")`
-reveal - Decrypts a secret; to be used as a secondary function, useful for reuse of a secret like for different encodings i.e `||reveal:path/to/secret|base64`
-rsa - Generates an RSA 4096 private key (PKCS#8). You can optionally pass the key size i.e. `||rsa:2048`
-ed25519 - Generates a ed25519 private key (PKCS#8).
-publickey - Derives the public key from a revealed private key i.e. `||reveal:path/to/encrypted_private_key|publickey`
-rsapublic - Derives an RSA public key from a revealed private key i.e. `||reveal:path/to/encrypted_private_key|rsapublic` (deprecated, use `publickey` instead)
-inputstr - Uses the string specified by you to write the secret; insert your secret after a colon i.e `||inputstr:your_text`
-
-```
-=======
 - `randomstr` - Generates a random string. You can optionally pass the length you want i.e. `||randomstr:32`
 - `base64` - base64 encodes your secret; to be used as a secondary function i.e. `||randomstr|base64`
 - `sha256` - sha256 hashes your secret; to be used as a secondary function i.e. `||randomstr|sha256`. You can optionally pass a salt i.e `||randomstr|sha256:salt` -> becomes `sha256("salt:<generated random string>")`
-- `reveal` - Decrypts a secret; to be used as a secondary function, useful for reuse of a secret like for different encodings i.e `||reveal:path/to/secret|base64`
+- `reveal` - Decrypts a secret; to be used as a secondary function, useful for reuse of a secret like for different encodings i.e. `||reveal:path/to/secret|base64`
 - `rsa` - Generates an RSA 4096 private key (PKCS#8). You can optionally pass the key size i.e. `||rsa:2048`
 - `ed25519` - Generates a ed25519 private key (PKCS#8).
 - `publickey` - Derives the public key from a revealed private key i.e. `||reveal:path/to/encrypted_private_key|publickey`
 - `rsapublic` - Derives an RSA public key from a revealed private key i.e. `||reveal:path/to/encrypted_private_key|rsapublic` (deprecated, use `publickey` instead)
->>>>>>> 1a075d5f
+- `inputstr` - Uses the string specified by you to write the secret; insert your secret after a colon i.e. `||inputstr:your_text`
 
 *Note*: The first operator here `||` is more similar to a logical OR. If the secret file doesn't exist, kapitan will generate it and apply the functions after the `||`. If the secret file already exists, no functions will run.
 
