--- conflicted
+++ resolved
@@ -52,14 +52,7 @@
 	which black || echo "Install black with pip3 install --user black"
 	# ignores line length and reclass
 	black .
-<<<<<<< HEAD
 	@echo
-=======
-	@echo
-
-.PHONY: build_helm_fetch_binding
-build_helm_fetch_binding:
-	bash kapitan/dependency_manager/helm/build.sh
 
 .PHONY: local_serve_documentation
 local_serve_documentation:
@@ -69,5 +62,4 @@
 .PHONY: mkdocs_gh_deploy
 mkdocs_gh_deploy: # to run locally assuming git ssh access
 	docker build -f Dockerfile.docs --no-cache -t kapitan-docs .
-	docker run --rm -it -v $(PWD):/src -v ~/.ssh:/root/.ssh -w /src kapitan-docs gh-deploy -f ./mkdocs.yml
->>>>>>> 97f42a31
+	docker run --rm -it -v $(PWD):/src -v ~/.ssh:/root/.ssh -w /src kapitan-docs gh-deploy -f ./mkdocs.yml